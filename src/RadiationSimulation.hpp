#ifndef RADIATION_SIMULATION_HPP_ // NOLINT
#define RADIATION_SIMULATION_HPP_
//==============================================================================
// TwoMomentRad - a radiation transport library for patch-based AMR codes
// Copyright 2020 Benjamin Wibking.
// Released under the MIT license. See LICENSE file included in the GitHub repo.
//==============================================================================
/// \file RadiationSimulation.hpp
/// \brief Implements classes and functions to organise the overall setup,
/// timestepping, solving, and I/O of a simulation for radiation moments.

#include <climits>
#include <limits>
#include <string>
#include <utility>

#include "AMReX_Algorithm.H"
#include "AMReX_Arena.H"
#include "AMReX_Array.H"
#include "AMReX_Array4.H"
#include "AMReX_BCRec.H"
#include "AMReX_BLassert.H"
#include "AMReX_Box.H"
#include "AMReX_FArrayBox.H"
#include "AMReX_GpuControl.H"
#include "AMReX_IntVect.H"
#include "AMReX_MultiFab.H"
#include "AMReX_MultiFabUtil.H"
#include "AMReX_PhysBCFunct.H"
#include "AMReX_REAL.H"
#include "AMReX_Utility.H"

#include "radiation_system.hpp"
#include "simulation.hpp"

// Simulation class should be initialized only once per program (i.e., is a singleton)
template <typename problem_t> class RadiationSimulation : public SingleLevelSimulation<problem_t>
{
      public:
	using SingleLevelSimulation<problem_t>::simGeometry_;
	using SingleLevelSimulation<problem_t>::state_old_;
	using SingleLevelSimulation<problem_t>::state_new_;
	using SingleLevelSimulation<problem_t>::max_signal_speed_;

	using SingleLevelSimulation<problem_t>::cflNumber_;
	using SingleLevelSimulation<problem_t>::dx_;
	using SingleLevelSimulation<problem_t>::dt_;
	using SingleLevelSimulation<problem_t>::ncomp_;
	// using SingleLevelSimulation<problem_t>::ncompPrimitive_;
	using SingleLevelSimulation<problem_t>::nghost_;
	using SingleLevelSimulation<problem_t>::tNow_;
	using SingleLevelSimulation<problem_t>::cycleCount_;
	using SingleLevelSimulation<problem_t>::areInitialConditionsDefined_;
	using SingleLevelSimulation<problem_t>::boundaryConditions_;
	using SingleLevelSimulation<problem_t>::componentNames_;

	std::vector<double> t_vec_;
	std::vector<double> Trad_vec_;
	std::vector<double> Tgas_vec_;

	static constexpr int ncompHyperbolic_ = RadSystem<problem_t>::nvarHyperbolic_;
	static constexpr int nstartHyperbolic_ = RadSystem<problem_t>::nstartHyperbolic_;

	// member functions

	RadiationSimulation(amrex::IntVect &gridDims, amrex::RealBox &boxSize,
			    amrex::Vector<amrex::BCRec> &boundaryConditions,
			    const int ncomp = RadSystem<problem_t>::nvar_,
			    const int ncompPrim = ncompHyperbolic_)
	    : SingleLevelSimulation<problem_t>(gridDims, boxSize, boundaryConditions, ncomp,
					       ncompPrim)
	{
		componentNames_ = {"gasDensity",    "x-GasMomentum", "y-GasMomentum",
				   "z-GasMomentum", "gasEnergy",     "radEnergy",
				   "x-RadFlux",	    "y-RadFlux",     "z-RadFlux"};
	}

	void computeMaxSignalLocal() override;
	void setInitialConditions() override;
	void advanceSingleTimestep() override;
	void computeAfterTimestep() override;

	void stageOneRK2SSP(amrex::Array4<const amrex::Real> const &consVarOld,
			    amrex::Array4<amrex::Real> const &consVarNew,
			    const amrex::Box &indexRange, int nvars);
	void stageTwoRK2SSP(amrex::Array4<const amrex::Real> const &consVarOld,
			    amrex::Array4<amrex::Real> const &consVarNew,
<<<<<<< HEAD
			    const amrex::Box &indexRange, int nvars, int ncompStart);
=======
			    const amrex::Box &indexRange, int nvars);
>>>>>>> 87b70031
	void operatorSplitSourceTerms(amrex::Array4<amrex::Real> const &stateNew,
				      const amrex::Box &indexRange, int nvars, double dt);

	void fillBoundaryConditions(amrex::MultiFab &state);

	AMREX_GPU_DEVICE AMREX_FORCE_INLINE static void
	setCustomBoundaryConditions(const amrex::IntVect &iv, amrex::Array4<Real> const &dest,
				    int dcomp, int numcomp, amrex::GeometryData const &geom,
				    Real time, const amrex::BCRec *bcr, int bcomp, int orig_comp);

	template <FluxDir DIR>
	void fluxFunction(amrex::Array4<const amrex::Real> const &consState,
			  amrex::FArrayBox &x1Flux, amrex::FArrayBox &x1FluxDiffusive,
			  const amrex::Box &indexRange, int nvars);
};

template <typename problem_t> struct setBoundaryFunctor {
	AMREX_GPU_DEVICE void operator()(const amrex::IntVect &iv, amrex::Array4<Real> const &dest,
					 const int &dcomp, const int &numcomp,
					 amrex::GeometryData const &geom, const Real &time,
					 const amrex::BCRec *bcr, int bcomp,
					 const int &orig_comp) const
	{
		RadiationSimulation<problem_t>::setCustomBoundaryConditions(
		    iv, dest, dcomp, numcomp, geom, time, bcr, bcomp, orig_comp);
	}
};

template <typename problem_t> void RadiationSimulation<problem_t>::computeMaxSignalLocal()
{
	// loop over local grids, compute CFL timestep
	for (amrex::MFIter iter(state_new_); iter.isValid(); ++iter) {
		const amrex::Box &indexRange = iter.validbox();
		auto const &stateOld = state_old_.const_array(iter);
		auto const &maxSignal = max_signal_speed_.array(iter);
		RadSystem<problem_t>::ComputeMaxSignalSpeed(stateOld, maxSignal, indexRange);
	}
}

template <typename problem_t> void RadiationSimulation<problem_t>::setInitialConditions()
{
	// do nothing -- user should implement using problem-specific template specialization
}

template <typename problem_t> void RadiationSimulation<problem_t>::computeAfterTimestep()
{
	// do nothing -- user should implement if desired
}

template <typename problem_t>
AMREX_GPU_DEVICE AMREX_FORCE_INLINE void
RadiationSimulation<problem_t>::setCustomBoundaryConditions(
    const amrex::IntVect &iv, amrex::Array4<Real> const &dest, int dcomp, int numcomp,
    amrex::GeometryData const &geom, const Real time, const amrex::BCRec *bcr, int bcomp,
    int orig_comp)
{
	// user should implement if needed using template specialization
	// (This is only called when amrex::BCType::ext_dir is set for a given boundary.)

	// set boundary condition for cell 'iv'
}

template <typename problem_t>
void RadiationSimulation<problem_t>::fillBoundaryConditions(amrex::MultiFab &state)
{
	state.FillBoundary(simGeometry_.periodicity());
	if (!simGeometry_.isAllPeriodic()) {
		AMREX_ALWAYS_ASSERT(state.ixType().cellCentered());

		amrex::GpuBndryFuncFab<setBoundaryFunctor<problem_t>> boundaryFunctor(
		    setBoundaryFunctor<problem_t>{});
		amrex::PhysBCFunct<amrex::GpuBndryFuncFab<setBoundaryFunctor<problem_t>>>
		    physicalBoundaryFunctor(simGeometry_, boundaryConditions_, boundaryFunctor);

		physicalBoundaryFunctor(state, 0, state.nComp(), state.nGrowVect(), tNow_, 0);
	}
}

template <typename problem_t> void RadiationSimulation<problem_t>::advanceSingleTimestep()
{
	// We use the RK2-SSP method here. It needs two registers: one to store the old timestep,
	// and another to store the intermediate stage (which is reused for the final stage).

	// update ghost zones [old timestep]
	fillBoundaryConditions(state_old_);
	AMREX_ASSERT(!state_old_.contains_nan(0, ncomp_));

	// advance all grids on local processor (Stage 1 of integrator)
	for (amrex::MFIter iter(state_new_); iter.isValid(); ++iter) {
		const amrex::Box &indexRange = iter.validbox(); // 'validbox' == exclude ghost zones
		auto const &stateOld = state_old_.const_array(iter);
		auto const &stateNew = state_new_.array(iter);
		stageOneRK2SSP(stateOld, stateNew, indexRange, ncompHyperbolic_);
		quokka::CheckSymmetryArray<problem_t>(stateNew, indexRange, ncompHyperbolic_, dx_);
	}

	// update ghost zones [intermediate stage stored in state_new_]
	fillBoundaryConditions(state_new_);
	AMREX_ASSERT(!state_new_.contains_nan(0, ncomp_));

	// advance all grids on local processor (Stage 2 of integrator)
	for (amrex::MFIter iter(state_new_); iter.isValid(); ++iter) {
		const amrex::Box &indexRange = iter.validbox(); // 'validbox' == exclude ghost zones
		auto const &stateOld = state_old_.const_array(iter);
		auto const &stateNew = state_new_.array(iter);
		stageTwoRK2SSP(stateOld, stateNew, indexRange, ncompHyperbolic_);
		quokka::CheckSymmetryArray<problem_t>(stateNew, indexRange, ncompHyperbolic_, dx_);
	}

	// source terms
	for (amrex::MFIter iter(state_new_); iter.isValid(); ++iter) {
		const amrex::Box &indexRange = iter.validbox(); // 'validbox' == exclude ghost zones
		auto const &stateNew = state_new_.array(iter);
		operatorSplitSourceTerms(stateNew, indexRange, ncomp_, dt_);
		quokka::CheckSymmetryArray<problem_t>(stateNew, indexRange, ncomp_, dx_);
	}
}

template <typename problem_t>
void RadiationSimulation<problem_t>::operatorSplitSourceTerms(
    amrex::Array4<amrex::Real> const &stateNew, const amrex::Box &indexRange, const int /*nvars*/,
    const double dt)
{
	amrex::FArrayBox radEnergySource(indexRange, 1,
					 amrex::The_Async_Arena()); // cell-centered scalar
	amrex::FArrayBox advectionFluxes(indexRange, 3,
					 amrex::The_Async_Arena()); // cell-centered vector

	radEnergySource.template setVal<amrex::RunOn::Device>(0.);
	advectionFluxes.template setVal<amrex::RunOn::Device>(0.);

	// cell-centered radiation energy source (used only in test problems)
	RadSystem<problem_t>::SetRadEnergySource(radEnergySource.array(), indexRange, dx_, tNow_);

	// cell-centered source terms
	RadSystem<problem_t>::AddSourceTerms(stateNew, radEnergySource.const_array(),
					     advectionFluxes.const_array(), indexRange, dt);
}

template <typename problem_t>
template <FluxDir DIR>
void RadiationSimulation<problem_t>::fluxFunction(amrex::Array4<const amrex::Real> const &consState,
						  amrex::FArrayBox &x1Flux,
						  amrex::FArrayBox &x1FluxDiffusive,
						  const amrex::Box &indexRange, const int nvars)
{
	int dir = 0;
	if constexpr (DIR == FluxDir::X1) {
		dir = 0;
	} else if constexpr (DIR == FluxDir::X2) {
		dir = 1;
	} else if constexpr (DIR == FluxDir::X3) {
		dir = 2;
	}

	// extend box to include ghost zones
	amrex::Box const &ghostRange = amrex::grow(indexRange, nghost_);
	// N.B.: A one-zone layer around the cells must be fully reconstructed in order for PPM to
	// work.
	amrex::Box const &reconstructRange = amrex::grow(indexRange, 1);
	amrex::Box const &x1ReconstructRange = amrex::surroundingNodes(reconstructRange, dir);

	// Allocate temporary arrays using CUDA stream async allocator (or equivalent)
	amrex::FArrayBox primVar(ghostRange, nvars,
				 amrex::The_Async_Arena()); // cell-centered
	amrex::FArrayBox x1LeftState(x1ReconstructRange, nvars, amrex::The_Async_Arena());
	amrex::FArrayBox x1RightState(x1ReconstructRange, nvars, amrex::The_Async_Arena());

	// cell-centered kernel
	RadSystem<problem_t>::ConservedToPrimitive(consState, primVar.array(), ghostRange);
	quokka::CheckNaN<problem_t>(primVar, indexRange, ghostRange, nvars, dx_);

	// mixed interface/cell-centered kernel
	RadSystem<problem_t>::template ReconstructStatesPPM<DIR>(
	    primVar.array(), x1LeftState.array(), x1RightState.array(), reconstructRange,
	    x1ReconstructRange, nvars);
	// PLM and donor cell are interface-centered kernels
	// RadSystem<problem_t>::template ReconstructStatesConstant<DIR>(
	//     primVar.array(), x1LeftState.array(), x1RightState.array(), x1ReconstructRange,
	//     nvars);
	// RadSystem<problem_t>::template ReconstructStatesPLM<DIR>(
	//     primVar.array(), x1LeftState.array(), x1RightState.array(), x1ReconstructRange,
	//     nvars);
	quokka::CheckNaN<problem_t>(x1LeftState, indexRange, x1ReconstructRange, nvars, dx_);
	quokka::CheckNaN<problem_t>(x1RightState, indexRange, x1ReconstructRange, nvars, dx_);

	// interface-centered kernel
	amrex::Box const &x1FluxRange = amrex::surroundingNodes(indexRange, dir);
	RadSystem<problem_t>::template ComputeFluxes<DIR>(x1Flux.array(), x1FluxDiffusive.array(),
							  x1LeftState.array(), x1RightState.array(),
							  x1FluxRange, consState,
							  dx_); // watch out for argument order!!
	quokka::CheckNaN<problem_t>(x1Flux, indexRange, x1FluxRange, nvars, dx_);
}

template <typename problem_t>
void RadiationSimulation<problem_t>::stageOneRK2SSP(
    amrex::Array4<const amrex::Real> const &consVarOld,
    amrex::Array4<amrex::Real> const &consVarNew, const amrex::Box &indexRange, const int nvars)
{
	// Allocate temporary arrays using CUDA stream async allocator (or equivalent)
	amrex::Box const &x1FluxRange = amrex::surroundingNodes(indexRange, 0);
	amrex::FArrayBox x1Flux(x1FluxRange, nvars, amrex::The_Async_Arena()); // node-centered in x
	amrex::FArrayBox x1FluxDiffusive(x1FluxRange, nvars, amrex::The_Async_Arena());
#if (AMREX_SPACEDIM >= 2)
	amrex::Box const &x2FluxRange = amrex::surroundingNodes(indexRange, 1);
	amrex::FArrayBox x2Flux(x2FluxRange, nvars, amrex::The_Async_Arena()); // node-centered in y
	amrex::FArrayBox x2FluxDiffusive(x2FluxRange, nvars, amrex::The_Async_Arena());
#endif
#if (AMREX_SPACEDIM == 3)
	amrex::Box const &x3FluxRange = amrex::surroundingNodes(indexRange, 2);
	amrex::FArrayBox x3Flux(x3FluxRange, nvars, amrex::The_Async_Arena()); // node-centered in z
	amrex::FArrayBox x3FluxDiffusive(x3FluxRange, nvars, amrex::The_Async_Arena());
#endif

	AMREX_D_TERM(
	    fluxFunction<FluxDir::X1>(consVarOld, x1Flux, x1FluxDiffusive, indexRange, nvars);
	    , fluxFunction<FluxDir::X2>(consVarOld, x2Flux, x2FluxDiffusive, indexRange, nvars);
	    , fluxFunction<FluxDir::X3>(consVarOld, x3Flux, x3FluxDiffusive, indexRange, nvars);)

	amrex::GpuArray<arrayconst_t, AMREX_SPACEDIM> fluxArrays = {
	    AMREX_D_DECL(x1Flux.const_array(), x2Flux.const_array(), x3Flux.const_array())};
	amrex::GpuArray<arrayconst_t, AMREX_SPACEDIM> fluxDiffusiveArrays{
	    AMREX_D_DECL(x1FluxDiffusive.const_array(), x2FluxDiffusive.const_array(),
			 x3FluxDiffusive.const_array())};

	// Stage 1 of RK2-SSP
	RadSystem<problem_t>::PredictStep(consVarOld, consVarNew, fluxArrays, fluxDiffusiveArrays,
					  dt_, dx_, indexRange, nvars);
}

template <typename problem_t>
void RadiationSimulation<problem_t>::stageTwoRK2SSP(
    amrex::Array4<const amrex::Real> const &consVarOld,
    amrex::Array4<amrex::Real> const &consVarNew, const amrex::Box &indexRange, const int nvars)
{
	// Allocate temporary arrays using CUDA stream async allocator (or equivalent)
	amrex::Box const &x1FluxRange = amrex::surroundingNodes(indexRange, 0);
	amrex::FArrayBox x1Flux(x1FluxRange, nvars, amrex::The_Async_Arena()); // node-centered in x
	amrex::FArrayBox x1FluxDiffusive(x1FluxRange, nvars, amrex::The_Async_Arena());
#if (AMREX_SPACEDIM >= 2)
	amrex::Box const &x2FluxRange = amrex::surroundingNodes(indexRange, 1);
	amrex::FArrayBox x2Flux(x2FluxRange, nvars, amrex::The_Async_Arena()); // node-centered in y
	amrex::FArrayBox x2FluxDiffusive(x2FluxRange, nvars, amrex::The_Async_Arena());
#endif
#if (AMREX_SPACEDIM == 3)
	amrex::Box const &x3FluxRange = amrex::surroundingNodes(indexRange, 2);
	amrex::FArrayBox x3Flux(x3FluxRange, nvars, amrex::The_Async_Arena()); // node-centered in z
	amrex::FArrayBox x3FluxDiffusive(x3FluxRange, nvars, amrex::The_Async_Arena());
#endif

	AMREX_D_TERM(
	    fluxFunction<FluxDir::X1>(consVarNew, x1Flux, x1FluxDiffusive, indexRange, nvars);
	    , fluxFunction<FluxDir::X2>(consVarNew, x2Flux, x2FluxDiffusive, indexRange, nvars);
	    , fluxFunction<FluxDir::X3>(consVarNew, x3Flux, x3FluxDiffusive, indexRange, nvars);)

	amrex::GpuArray<arrayconst_t, AMREX_SPACEDIM> fluxArrays = {
	    AMREX_D_DECL(x1Flux.const_array(), x2Flux.const_array(), x3Flux.const_array())};
	amrex::GpuArray<arrayconst_t, AMREX_SPACEDIM> fluxDiffusiveArrays{
	    AMREX_D_DECL(x1FluxDiffusive.const_array(), x2FluxDiffusive.const_array(),
			 x3FluxDiffusive.const_array())};

	// Stage 2 of RK2-SSP
	RadSystem<problem_t>::AddFluxesRK2(consVarNew, consVarOld, consVarNew, fluxArrays,
					   fluxDiffusiveArrays, dt_, dx_, indexRange, nvars);
}

#endif // RADIATION_SIMULATION_HPP_<|MERGE_RESOLUTION|>--- conflicted
+++ resolved
@@ -85,11 +85,7 @@
 			    const amrex::Box &indexRange, int nvars);
 	void stageTwoRK2SSP(amrex::Array4<const amrex::Real> const &consVarOld,
 			    amrex::Array4<amrex::Real> const &consVarNew,
-<<<<<<< HEAD
-			    const amrex::Box &indexRange, int nvars, int ncompStart);
-=======
 			    const amrex::Box &indexRange, int nvars);
->>>>>>> 87b70031
 	void operatorSplitSourceTerms(amrex::Array4<amrex::Real> const &stateNew,
 				      const amrex::Box &indexRange, int nvars, double dt);
 
