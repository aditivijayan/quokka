--- conflicted
+++ resolved
@@ -222,11 +222,7 @@
     amrex::GpuArray<arrayconst_t, AMREX_SPACEDIM> fluxArray,
     amrex::GpuArray<arrayconst_t, AMREX_SPACEDIM> fluxDiffusiveArray, const double dt_in,
     amrex::GpuArray<amrex::Real, AMREX_SPACEDIM> dx_in, amrex::Box const &indexRange,
-<<<<<<< HEAD
-    const int nstart_in)
-=======
     const int /*nvars*/)
->>>>>>> 87b70031
 {
 	// By convention, the fluxes are defined on the left edge of each zone,
 	// i.e. flux_(i) is the flux *into* zone i through the interface on the
@@ -234,7 +230,6 @@
 	// the interface on the right of zone i.
 
 	auto const dt = dt_in; // workaround nvcc bug
-	auto const nstart = nstart_in; // workaround nvcc bug
 
 	const auto dx = dx_in[0];
 	const auto x1Flux = fluxArray[0];
@@ -246,11 +241,7 @@
 #endif
 
 	amrex::ParallelFor(indexRange, [=] AMREX_GPU_DEVICE(int i, int j, int k) noexcept {
-<<<<<<< HEAD
-		std::array<amrex::Real, nvars> cons{};
-=======
 		std::array<amrex::Real, nvarHyperbolic_> cons{}; // this *may* work on GPU
->>>>>>> 87b70031
 
 		for (int n = 0; n < nvarHyperbolic_; ++n) {
 			cons.at(n) = consVarOld(i, j, k, nstartHyperbolic_ + n) +
@@ -287,11 +278,7 @@
     amrex::GpuArray<arrayconst_t, AMREX_SPACEDIM> fluxArray,
     amrex::GpuArray<arrayconst_t, AMREX_SPACEDIM> fluxDiffusiveArray, const double dt_in,
     amrex::GpuArray<amrex::Real, AMREX_SPACEDIM> dx_in, amrex::Box const &indexRange,
-<<<<<<< HEAD
-    const int nvars_in, const int nstart_in)
-=======
     const int /*nvars*/)
->>>>>>> 87b70031
 {
 	// By convention, the fluxes are defined on the left edge of each zone,
 	// i.e. flux_(i) is the flux *into* zone i through the interface on the
@@ -299,8 +286,6 @@
 	// the interface on the right of zone i.
 
 	auto const dt = dt_in;
-	auto const nvars = nvars_in;
-	auto const nstart = nstart_in;
 
 	const auto dx = dx_in[0];
 	const auto x1Flux = fluxArray[0];
