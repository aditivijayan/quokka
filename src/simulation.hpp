#ifndef SIMULATION_HPP_ // NOLINT
#define SIMULATION_HPP_
//==============================================================================
// TwoMomentRad - a radiation transport library for patch-based AMR codes
// Copyright 2020 Benjamin Wibking.
// Released under the MIT license. See LICENSE file included in the GitHub repo.
//==============================================================================
/// \file simulation.cpp
/// \brief Implements classes and functions to organise the overall setup,
/// timestepping, solving, and I/O of a simulation.

// c++ headers
#include <cassert>
#include <csignal>
#include <cstdio>
#include <filesystem>
#include <fstream>
#include <iomanip>
#include <iostream>
#include <limits>
#include <memory>
#include <ostream>
#include <stdexcept>
#include <tuple>

// library headers
#include "AMReX.H"
#include "AMReX_AmrCore.H"
#include "AMReX_Array.H"
#include "AMReX_Array4.H"
#include "AMReX_AsyncOut.H"
#include "AMReX_BCRec.H"
#include "AMReX_BC_TYPES.H"
#include "AMReX_BLassert.H"
#include "AMReX_Config.H"
#include "AMReX_DistributionMapping.H"
#include "AMReX_Extension.H"
#include "AMReX_FArrayBox.H"
#include "AMReX_FillPatchUtil.H"
#include "AMReX_FillPatcher.H"
#include "AMReX_FluxRegister.H"
#include "AMReX_GpuQualifiers.H"
#include "AMReX_INT.H"
#include "AMReX_IndexType.H"
#include "AMReX_IntVect.H"
#include "AMReX_LayoutData.H"
#include "AMReX_MultiFabUtil.H"
#include "AMReX_ParallelContext.H"
#include "AMReX_ParallelDescriptor.H"
#include "AMReX_REAL.H"
#include "AMReX_SPACE.H"
#include "AMReX_Vector.H"
#include "AMReX_VisMF.H"
#include "AMReX_YAFluxRegister.H"
#include "physics_numVars.hpp"
#include <AMReX_Geometry.H>
#include <AMReX_MultiFab.H>
#include <AMReX_ParmParse.H>
#include <AMReX_PlotFileUtil.H>
#include <AMReX_Print.H>
#include <AMReX_Utility.H>
#include <fmt/core.h>

#if AMREX_SPACEDIM == 3
#include "AMReX_OpenBC.H"
#endif

#ifdef AMREX_USE_ASCENT
#include <AMReX_Conduit_Blueprint.H>
#include <ascent.hpp>
#endif

// internal headers
#include "CheckNaN.hpp"
#include "grid.hpp"
#include "math_impl.hpp"
#include "physics_info.hpp"

#define USE_YAFLUXREGISTER

#ifdef AMREX_USE_ASCENT
using namespace conduit;
using namespace ascent;
#endif

enum class FillPatchType { fillpatch_class, fillpatch_function };

// Main simulation class; solvers should inherit from this
template <typename problem_t> class AMRSimulation : public amrex::AmrCore
{
      public:
	amrex::Real maxDt_ = std::numeric_limits<double>::max();  // no limit by default
	amrex::Real initDt_ = std::numeric_limits<double>::max(); // no limit by default
	amrex::Real constantDt_ = 0.0;
	amrex::Vector<int> istep;	      // which step?
	amrex::Vector<int> nsubsteps;	      // how many substeps on each level?
	amrex::Vector<amrex::Real> tNew_;     // for state_new_cc_
	amrex::Vector<amrex::Real> tOld_;     // for state_old_cc_
	amrex::Vector<amrex::Real> dt_;	      // timestep for each level
	amrex::Vector<int> reductionFactor_;  // timestep reduction factor for each level
	amrex::Real stopTime_ = 1.0;	      // default
	amrex::Real cflNumber_ = 0.3;	      // default
	amrex::Real dtToleranceFactor_ = 1.1; // default
	amrex::Long cycleCount_ = 0;
	amrex::Long maxTimesteps_ = 1e4;	    // default
	amrex::Long maxWalltime_ = 0;		    // default: no limit
	int ascentInterval_ = -1;		    // -1 == no in-situ renders with Ascent
	int plotfileInterval_ = -1;		    // -1 == no output
	amrex::Real plotTimeInterval_ = -1.0;	    // time interval for plt file
	amrex::Real checkpointTimeInterval_ = -1.0; // time interval for checkpoints
	int checkpointInterval_ = -1;		    // -1 == no output
	int amrInterpMethod_ = 1;		    // 0 == piecewise constant, 1 == lincc_interp
	amrex::Real reltolPoisson_ = 1.0e-5;	    // default
	amrex::Real abstolPoisson_ = 1.0e-5;	    // default (scaled by minimum RHS value)
	int doPoissonSolve_ = 0;		    // 1 == self-gravity enabled, 0 == disabled

	amrex::Real densityFloor_ = 0.0;				// default
	amrex::Real tempCeiling_ = std::numeric_limits<double>::max();	// default
	amrex::Real tempFloor_ = 0.0;					// default
	amrex::Real speedCeiling_ = std::numeric_limits<double>::max(); // default

	// constructor
	explicit AMRSimulation(amrex::Vector<amrex::BCRec> &BCs_cc, amrex::Vector<amrex::BCRec> &BCs_fc) : BCs_cc_(BCs_cc), BCs_fc_(BCs_fc) { initialize(); }

	explicit AMRSimulation(amrex::Vector<amrex::BCRec> &BCs_cc) : BCs_cc_(BCs_cc) { initialize(); }

	void initialize();
	void PerformanceHints();
	void readParameters();
	void setInitialConditions();
	void setInitialConditionsAtLevel_cc(int level, amrex::Real time);
	void setInitialConditionsAtLevel_fc(int level, amrex::Real time);
	void evolve();
	void computeTimestep();
	auto computeTimestepAtLevel(int lev) -> amrex::Real;

	void AverageFCToCC(amrex::MultiFab &mf_cc, const amrex::MultiFab &mf_fc, int idim, int dstcomp_start, int srccomp_start, int srccomp_total,
			   int nGrow) const;

	virtual void computeMaxSignalLocal(int level) = 0;
	virtual auto computeExtraPhysicsTimestep(int lev) -> amrex::Real = 0;
	virtual void advanceSingleTimestepAtLevel(int lev, amrex::Real time, amrex::Real dt_lev, int ncycle) = 0;
	virtual void computeBeforeTimestep() = 0;
	virtual void preCalculateInitialConditions() = 0;
	virtual void setInitialConditionsOnGrid(quokka::grid grid_elem) = 0;
	virtual void computeAfterTimestep() = 0;
	virtual void computeAfterEvolve(amrex::Vector<amrex::Real> &initSumCons) = 0;
	virtual void fillPoissonRhsAtLevel(amrex::MultiFab &rhs, int lev) = 0;
	virtual void applyPoissonGravityAtLevel(amrex::MultiFab const &phi, int lev, amrex::Real dt) = 0;

	// compute derived variables
	virtual void ComputeDerivedVar(int lev, std::string const &dname, amrex::MultiFab &mf, int ncomp) const = 0;

	// fix-up any unphysical states created by AMR operations
	// (e.g., caused by the flux register or from interpolation)
	virtual void FixupState(int level) = 0;

	// tag cells for refinement
	void ErrorEst(int lev, amrex::TagBoxArray &tags, amrex::Real time, int ngrow) override = 0;

	// Make a new level using provided BoxArray and DistributionMapping
	void MakeNewLevelFromCoarse(int lev, amrex::Real time, const amrex::BoxArray &ba, const amrex::DistributionMapping &dm) override;

	// Remake an existing level using provided BoxArray and DistributionMapping
	void RemakeLevel(int lev, amrex::Real time, const amrex::BoxArray &ba, const amrex::DistributionMapping &dm) override;

	// Delete level data
	void ClearLevel(int lev) override;

	// Make a new level from scratch using provided BoxArray and
	// DistributionMapping
	void MakeNewLevelFromScratch(int lev, amrex::Real time, const amrex::BoxArray &ba, const amrex::DistributionMapping &dm) override;

	// AMR utility functions
	template <typename PreInterpHook, typename PostInterpHook>
	void fillBoundaryConditions(amrex::MultiFab &S_filled, amrex::MultiFab &state, int lev, amrex::Real time, quokka::centering cen, quokka::direction dir,
				    PreInterpHook const &pre_interp, PostInterpHook const &post_interp, FillPatchType fptype = FillPatchType::fillpatch_class);

	template <typename PreInterpHook, typename PostInterpHook>
	void FillPatchWithData(int lev, amrex::Real time, amrex::MultiFab &mf, amrex::Vector<amrex::MultiFab *> &coarseData,
			       amrex::Vector<amrex::Real> &coarseTime, amrex::Vector<amrex::MultiFab *> &fineData, amrex::Vector<amrex::Real> &fineTime,
			       int icomp, int ncomp, amrex::Vector<amrex::BCRec> &BCs, FillPatchType fptype, PreInterpHook const &pre_interp,
			       PostInterpHook const &post_interp);

	static void InterpHookNone(amrex::MultiFab &mf, int scomp, int ncomp);
	virtual void FillPatch(int lev, amrex::Real time, amrex::MultiFab &mf, int icomp, int ncomp, quokka::centering cen, quokka::direction dir,
			       FillPatchType fptype);

	auto getAmrInterpolater() -> amrex::MFInterpolater *;
	void FillCoarsePatch(int lev, amrex::Real time, amrex::MultiFab &mf, int icomp, int ncomp, amrex::Vector<amrex::BCRec> &BCs, quokka::centering cen,
			     quokka::direction dir);
	void GetData(int lev, amrex::Real time, amrex::Vector<amrex::MultiFab *> &data, amrex::Vector<amrex::Real> &datatime, quokka::centering cen,
		     quokka::direction dir);
	void AverageDown();
	void AverageDownTo(int crse_lev);
	auto timeStepWithSubcycling(int lev, amrex::Real time, bool coarseTimeBoundary, int stepsLeft) -> int;
	void ellipticSolveAllLevels(amrex::Real dt);

	void incrementFluxRegisters(amrex::MFIter &mfi, amrex::YAFluxRegister *fr_as_crse, amrex::YAFluxRegister *fr_as_fine,
				    std::array<amrex::FArrayBox, AMREX_SPACEDIM> &fluxArrays, int lev, amrex::Real dt_lev);

	void incrementFluxRegisters(amrex::YAFluxRegister *fr_as_crse, amrex::YAFluxRegister *fr_as_fine,
				    std::array<amrex::MultiFab, AMREX_SPACEDIM> &fluxArrays, int lev, amrex::Real dt_lev);

	// boundary condition
	AMREX_GPU_DEVICE static void setCustomBoundaryConditions(const amrex::IntVect &iv, amrex::Array4<amrex::Real> const &dest, int dcomp, int numcomp,
								 amrex::GeometryData const &geom, amrex::Real time, const amrex::BCRec *bcr, int bcomp,
								 int orig_comp); // template specialized by problem generator

	// I/O functions
	[[nodiscard]] auto PlotFileName(int lev) const -> std::string;
	[[nodiscard]] auto PlotFileMF() const -> amrex::Vector<amrex::MultiFab>;
	[[nodiscard]] auto PlotFileMFAtLevel(int lev) const -> amrex::MultiFab;
	void WriteMetadataFile(std::string const &plotfilename) const;
	void ReadMetadataFile(std::string const &chkfilename);
	void WritePlotFile() const;
	void WriteCheckpointFile() const;
	void SetLastCheckpointSymlink(std::string const &checkpointname) const;
	void ReadCheckpointFile();
	auto getWalltime() -> amrex::Real;
	void setChkFile(std::string const &chkfile_number);
	[[nodiscard]] auto getOldMF_fc() const -> amrex::Vector<amrex::Array<amrex::MultiFab, AMREX_SPACEDIM>> const &;
	[[nodiscard]] auto getNewMF_fc() const -> amrex::Vector<amrex::Array<amrex::MultiFab, AMREX_SPACEDIM>> const &;

#ifdef AMREX_USE_ASCENT
	void AscentCustomActions(conduit::Node const &blueprintMesh);
	void RenderAscent();
#endif
      protected:
	amrex::Vector<amrex::BCRec> BCs_cc_; // on level 0
	amrex::Vector<amrex::BCRec> BCs_fc_; // on level 0
	amrex::Vector<amrex::MultiFab> state_old_cc_;
	amrex::Vector<amrex::MultiFab> state_new_cc_;
	amrex::Vector<amrex::Array<amrex::MultiFab, AMREX_SPACEDIM>> state_old_fc_;
	amrex::Vector<amrex::Array<amrex::MultiFab, AMREX_SPACEDIM>> state_new_fc_;
	amrex::Vector<amrex::MultiFab> max_signal_speed_; // needed to compute CFL timestep

	// flux registers: store fluxes at coarse-fine interface for synchronization
	// this will be sized "nlevs_max+1"
	// NOTE: the flux register associated with flux_reg[lev] is associated with
	// the lev/lev-1 interface (and has grid spacing associated with lev-1)
	// therefore flux_reg[0] and flux_reg[nlevs_max] are never actually used in
	// the reflux operation
	amrex::Vector<std::unique_ptr<amrex::YAFluxRegister>> flux_reg_;

	// This is for fillpatch during timestepping, but not for regridding.
	amrex::Vector<std::unique_ptr<amrex::FillPatcher<amrex::MultiFab>>> fillpatcher_;

	// Nghost = number of ghost cells for each array
	int nghost_cc_ = 4; // PPM needs nghost >= 3, PPM+flattening needs nghost >= 4
	int nghost_fc_ = 4;
	amrex::Vector<std::string> componentNames_cc_;
	amrex::Vector<std::string> componentNames_fc_;
	amrex::Vector<std::string> derivedNames_;
	bool areInitialConditionsDefined_ = false;

	/// output parameters
	std::string plot_file{"plt"}; // plotfile prefix
	std::string chk_file{"chk"};  // checkpoint prefix
	/// input parameters (if >= 0 we restart from a checkpoint)
	std::string restart_chkfile;

	/// AMR-specific parameters
	int regrid_int = 2;	 // regrid interval (number of coarse steps)
	int do_reflux = 1;	 // 1 == reflux, 0 == no reflux
	int do_subcycle = 1;	 // 1 == subcycle, 0 == no subcyle
	int suppress_output = 0; // 1 == show timestepping, 0 == do not output each timestep

	// performance metrics
	amrex::Long cellUpdates_ = 0;
	amrex::Vector<amrex::Long> cellUpdatesEachLevel_;

	// external objects
#ifdef AMREX_USE_ASCENT
	Ascent ascent_;
#endif
};

template <typename problem_t> void AMRSimulation<problem_t>::setChkFile(std::string const &chkfile_number) { restart_chkfile = chkfile_number; }

template <typename problem_t> auto AMRSimulation<problem_t>::getOldMF_fc() const -> const amrex::Vector<amrex::Array<amrex::MultiFab, AMREX_SPACEDIM>> &
{
	return state_old_fc_;
}

template <typename problem_t> auto AMRSimulation<problem_t>::getNewMF_fc() const -> const amrex::Vector<amrex::Array<amrex::MultiFab, AMREX_SPACEDIM>> &
{
	return state_new_fc_;
}

template <typename problem_t> void AMRSimulation<problem_t>::initialize()
{
	BL_PROFILE("AMRSimulation::initialize()");

	readParameters();

	// print derived vars
	if (!derivedNames_.empty()) {
		amrex::Print() << "Using derived variables:\n";
		for (auto const &name : derivedNames_) {
			amrex::Print() << "\t" << name << "\n";
		}
		amrex::Print() << "\n";
	}

	int nlevs_max = max_level + 1;
	istep.resize(nlevs_max, 0);
	nsubsteps.resize(nlevs_max, 1);
	if (do_subcycle == 1) {
		for (int lev = 1; lev <= max_level; ++lev) {
			nsubsteps[lev] = MaxRefRatio(lev - 1);
		}
	}

	tNew_.resize(nlevs_max, 0.0);
	tOld_.resize(nlevs_max, -1.e100);
	dt_.resize(nlevs_max, 1.e100);
	reductionFactor_.resize(nlevs_max, 1);
	state_new_cc_.resize(nlevs_max);
	state_old_cc_.resize(nlevs_max);
	if constexpr (Physics_Indices<problem_t>::nvarTotal_fc > 0) {
		state_new_fc_.resize(nlevs_max);
		state_old_fc_.resize(nlevs_max);
	}
	max_signal_speed_.resize(nlevs_max);
	flux_reg_.resize(nlevs_max + 1);
	fillpatcher_.resize(nlevs_max + 1);
	cellUpdatesEachLevel_.resize(nlevs_max, 0);

	// check that grids will be properly nested on each level
	// (this is necessary since FillPatch only fills from non-ghost cells on
	// lev-1)
	auto checkIsProperlyNested = [=](int const lev, amrex::IntVect const &blockingFactor) {
		return amrex::ProperlyNested(refRatio(lev - 1), blockingFactor, nghost_cc_, amrex::IndexType::TheCellType(), &amrex::cell_cons_interp);
	};

	for (int lev = 1; lev <= max_level; ++lev) {
		if (!checkIsProperlyNested(lev, blocking_factor[lev])) {
			// level lev is not properly nested
			amrex::Print() << "Blocking factor is too small for proper grid nesting! "
					  "Increase blocking factor to >= ceil(nghost,ref_ratio)*ref_ratio."
				       << std::endl;
			amrex::Abort("Grids not properly nested!");
		}
	}

#ifdef AMREX_USE_ASCENT
	// initialize Ascent
	conduit::Node ascent_options;
	ascent_options["mpi_comm"] = MPI_Comm_c2f(amrex::ParallelContext::CommunicatorSub());
	ascent_.open(ascent_options);
#endif
}

template <typename problem_t> void AMRSimulation<problem_t>::PerformanceHints()
{
	// Check requested MPI ranks and available boxes
	for (int ilev = 0; ilev <= finestLevel(); ++ilev) {
		const amrex::Long nboxes = boxArray(ilev).size();
		if (amrex::ParallelDescriptor::NProcs() > nboxes) {
			amrex::Print() << "\n[Warning] [Performance] Too many resources / too little work!\n"
				       << "  It looks like you requested more compute resources than "
				       << "  the number of boxes of cells available on level " << ilev << " (" << nboxes << "). "
				       << "You started with (" << amrex::ParallelDescriptor::NProcs() << ") MPI ranks, so ("
				       << amrex::ParallelDescriptor::NProcs() - nboxes << ") rank(s) will have no work on this level.\n"
#ifdef AMREX_USE_GPU
				       << "  On GPUs, consider using 1-8 boxes per GPU per level that "
					  "together fill each GPU's memory sufficiently.\n"
#endif
				       << "\n";
		}
	}

	// check that blocking_factor and max_grid_size are set to reasonable values
#ifdef AMREX_USE_GPU
	const int recommended_blocking_factor = 32;
	const int recommended_max_grid_size = 128;
#else
	const int recommended_blocking_factor = 16;
	const int recommended_max_grid_size = 64;
#endif
	int min_blocking_factor = INT_MAX;
	int min_max_grid_size = INT_MAX;
	for (int ilev = 0; ilev <= finestLevel(); ++ilev) {
		min_blocking_factor = std::min(min_blocking_factor, blocking_factor[ilev].min());
		min_max_grid_size = std::min(min_max_grid_size, max_grid_size[ilev].min());
	}
	if (min_blocking_factor < recommended_blocking_factor) {
		amrex::Print() << "\n[Warning] [Performance] The grid blocking factor (" << min_blocking_factor
			       << ") is too small for reasonable performance. It should be 32 (or "
				  "greater) when running on GPUs, and 16 (or greater) when running on "
				  "CPUs.\n";
	}
	if (min_max_grid_size < recommended_max_grid_size) {
		amrex::Print() << "\n[Warning] [Performance] The maximum grid size (" << min_max_grid_size
			       << ") is too small for reasonable performance. It should be "
				  "128 (or greater) when running on GPUs, and 64 (or "
				  "greater) when running on CPUs.\n";
	}
}

template <typename problem_t> void AMRSimulation<problem_t>::readParameters()
{
	BL_PROFILE("AMRSimulation::readParameters()");

	// ParmParse reads inputs from the *.inputs file
	amrex::ParmParse pp;

	// Default nsteps = 1e4
	pp.query("max_timesteps", maxTimesteps_);

	// Default CFL number == 0.3, set to whatever is in the file
	pp.query("cfl", cflNumber_);

	// Default AMR interpolation method == lincc_interp
	pp.query("amr_interpolation_method", amrInterpMethod_);

	// Default stopping time
	pp.query("stop_time", stopTime_);

	// Default ascent render interval
	pp.query("ascent_interval", ascentInterval_);

	// Default output interval
	pp.query("plotfile_interval", plotfileInterval_);

	// Default Time interval
	pp.query("plottime_interval", plotTimeInterval_);

	// Default Time interval
	pp.query("checkpointtime_interval", checkpointTimeInterval_);

	// Default checkpoint interval
	pp.query("checkpoint_interval", checkpointInterval_);

	// Default do_reflux = 1
	pp.query("do_reflux", do_reflux);

	// Default do_subcycle = 1
	pp.query("do_subcycle", do_subcycle);

	// Default suppress_output = 0
	pp.query("suppress_output", suppress_output);

	// specify this on the command-line in order to restart from a checkpoint
	// file
	pp.query("restartfile", restart_chkfile);

	// Specify derived variables to save to plotfiles
	pp.queryarr("derived_vars", derivedNames_);

	// re-grid interval
	pp.query("regrid_interval", regrid_int);

	// read density floor in g cm^-3
	pp.query("density_floor", densityFloor_);

	// read temperature floor in K
	pp.query("temperature_floor", tempFloor_);

	// read temperature ceiling in K
	pp.query("temperature_ceiling", tempCeiling_);

	// read speed ceiling in cm s^-1
	pp.query("speed_ceiling", speedCeiling_);

	// specify maximum walltime in HH:MM:SS format
	std::string maxWalltimeInput;
	pp.query("max_walltime", maxWalltimeInput);
	// convert to seconds
	int hours = 0;
	int minutes = 0;
	int seconds = 0;
	int nargs = std::sscanf(maxWalltimeInput.c_str(), "%d:%d:%d", &hours, &minutes, &seconds);
	if (nargs == 3) {
		maxWalltime_ = 3600 * hours + 60 * minutes + seconds;
		amrex::Print() << fmt::format("Setting walltime limit to {} hours, {} minutes, {} seconds.\n", hours, minutes, seconds);
	}
}

template <typename problem_t> void AMRSimulation<problem_t>::setInitialConditions()
{
	BL_PROFILE("AMRSimulation::setInitialConditions()");

	if (restart_chkfile.empty()) {
		// start simulation from the beginning
		const amrex::Real time = 0.0;
		InitFromScratch(time);
		AverageDown();

		if (checkpointInterval_ > 0) {
			WriteCheckpointFile();
		}
	} else {
		// restart from a checkpoint
		ReadCheckpointFile();
	}

	// abort if amrex.async_out=1, it is currently broken
	if (amrex::AsyncOut::UseAsyncOut()) {
		amrex::Print() << "[ERROR] [FATAL] AsyncOut is currently broken! If you want to "
				  "run with AsyncOut anyway (THIS MAY CAUSE DATA CORRUPTION), comment "
				  "out this line in src/simulation.hpp. Aborting."
			       << std::endl;
		amrex::Abort();
	}

#ifdef AMREX_USE_ASCENT
	if (ascentInterval_ > 0) {
		RenderAscent();
	}
#endif

	if (plotfileInterval_ > 0) {
		WritePlotFile();
	}

	// ensure that there are enough boxes per MPI rank
	PerformanceHints();
}

template <typename problem_t> auto AMRSimulation<problem_t>::computeTimestepAtLevel(int lev) -> amrex::Real
{
	// compute CFL timestep on level 'lev'
	BL_PROFILE("AMRSimulation::computeTimestepAtLevel()");

	// compute hydro timestep on level 'lev'
	computeMaxSignalLocal(lev);
	const amrex::Real domain_signal_max = max_signal_speed_[lev].norminf();
	amrex::GpuArray<amrex::Real, AMREX_SPACEDIM> const &dx = geom[lev].CellSizeArray();
	const amrex::Real dx_min = std::min({AMREX_D_DECL(dx[0], dx[1], dx[2])});
	const amrex::Real hydro_dt = cflNumber_ * (dx_min / domain_signal_max);

	// compute timestep due to extra physics on level 'lev'
	const amrex::Real extra_physics_dt = computeExtraPhysicsTimestep(lev);

	// return minimum timestep
	return std::min(hydro_dt, extra_physics_dt);
}

template <typename problem_t> void AMRSimulation<problem_t>::computeTimestep()
{
	BL_PROFILE("AMRSimulation::computeTimestep()");

	// compute candidate timestep dt_tmp on each level
	amrex::Vector<amrex::Real> dt_tmp(finest_level + 1);
	for (int level = 0; level <= finest_level; ++level) {
		dt_tmp[level] = computeTimestepAtLevel(level);
	}

	// limit change in timestep on each level
	constexpr amrex::Real change_max = 1.1;

	for (int level = 0; level <= finest_level; ++level) {
		dt_tmp[level] = std::min(dt_tmp[level], change_max * dt_[level]);
	}

	// set default subcycling pattern
	if (do_subcycle == 1) {
		for (int lev = 1; lev <= max_level; ++lev) {
			nsubsteps[lev] = MaxRefRatio(lev - 1);
			reductionFactor_[lev] = 1; // reset additional subcycling
		}
	}

	// compute root level timestep given nsubsteps
	amrex::Real dt_0 = dt_tmp[0];
	amrex::Long n_factor = 1;

	for (int level = 0; level <= finest_level; ++level) {
		n_factor *= nsubsteps[level];
		dt_0 = std::min(dt_0, n_factor * dt_tmp[level]);
		dt_0 = std::min(dt_0, maxDt_); // limit to maxDt_

		if (tNew_[level] == 0.0) { // first timestep
			dt_0 = std::min(dt_0, initDt_);
		}
		if (constantDt_ > 0.0) { // use constant timestep if set
			dt_0 = constantDt_;
		}
	}

	// compute global timestep assuming no subcycling
	amrex::Real dt_global = dt_tmp[0];

	for (int level = 0; level <= finest_level; ++level) {
		dt_global = std::min(dt_global, dt_tmp[level]);
		dt_global = std::min(dt_global, maxDt_); // limit to maxDt_

		if (tNew_[level] == 0.0) { // special case: first timestep
			dt_global = std::min(dt_global, initDt_);
		}
		if (constantDt_ > 0.0) { // special case: constant timestep
			dt_global = constantDt_;
		}
	}

	// compute work estimate for subcycling
	amrex::Long n_factor_work = 1;
	amrex::Long work_subcycling = 0;
	for (int level = 0; level <= finest_level; ++level) {
		n_factor_work *= nsubsteps[level];
		work_subcycling += n_factor_work * CountCells(level);
	}

	// compute work estimate for non-subcycling
	amrex::Long total_cells = 0;
	for (int level = 0; level <= finest_level; ++level) {
		total_cells += CountCells(level);
	}
	const amrex::Real work_nonsubcycling = static_cast<amrex::Real>(total_cells) * (dt_0 / dt_global);

	if (work_nonsubcycling <= work_subcycling) {
		// use global timestep on this coarse step
		if (verbose) {
			const amrex::Real ratio = work_nonsubcycling / work_subcycling;
			amrex::Print() << "\t>> Using global timestep on this coarse step (estimated work ratio: " << ratio << ").\n";
		}
		for (int lev = 1; lev <= max_level; ++lev) {
			nsubsteps[lev] = 1;
		}
	}

	// Limit dt to avoid overshooting stop_time
	const amrex::Real eps = 1.e-3 * dt_0;

	if (tNew_[0] + dt_0 > stopTime_ - eps) {
		dt_0 = stopTime_ - tNew_[0];
	}

	// assign timesteps on each level
	dt_[0] = dt_0;

	for (int level = 1; level <= finest_level; ++level) {
		dt_[level] = dt_[level - 1] / nsubsteps[level];
	}
}

template <typename problem_t> auto AMRSimulation<problem_t>::getWalltime() -> amrex::Real
{
	const static amrex::Real start_time = amrex::ParallelDescriptor::second(); // initialized on first call
	const amrex::Real time = amrex::ParallelDescriptor::second();
	return time - start_time;
}

template <typename problem_t> void AMRSimulation<problem_t>::evolve()
{
	BL_PROFILE("AMRSimulation::evolve()");

	AMREX_ALWAYS_ASSERT(areInitialConditionsDefined_);

	amrex::Real cur_time = tNew_[0];
#ifdef AMREX_USE_ASCENT
	int last_ascent_step = 0;
#endif
	int last_plot_file_step = 0;
	double next_plot_file_time = plotTimeInterval_;
	double next_chk_file_time = checkpointTimeInterval_;
	int last_chk_file_step = 0;
	const int ncomp_cc = Physics_Indices<problem_t>::nvarTotal_cc;

	amrex::GpuArray<amrex::Real, AMREX_SPACEDIM> const &dx0 = geom[0].CellSizeArray();
	amrex::Real const vol = AMREX_D_TERM(dx0[0], *dx0[1], *dx0[2]);
	amrex::Vector<amrex::Real> init_sum_cons(ncomp_cc);
	for (int n = 0; n < ncomp_cc; ++n) {
		const int lev = 0;
		init_sum_cons[n] = state_new_cc_[lev].sum(n) * vol;
	}

	getWalltime(); // initialize start_time

	// Main time loop
	for (int step = istep[0]; step < maxTimesteps_ && cur_time < stopTime_; ++step) {

		if (suppress_output == 0) {
			amrex::Print() << "\nCoarse STEP " << step + 1 << " at t = " << cur_time << " (" << (cur_time / stopTime_) * 100. << "%) starts ..."
				       << std::endl;
		}

		amrex::ParallelDescriptor::Barrier(); // synchronize all MPI ranks
		computeTimestep();
		computeBeforeTimestep(); 

		// hyperbolic advance over all levels
		int lev = 0;	   // coarsest level
		int stepsLeft = 1; // coarsest level is advanced one step
		bool coarseTimeBoundary = true;
		timeStepWithSubcycling(lev, cur_time, coarseTimeBoundary, stepsLeft);

		// elliptic solve over entire AMR grid (post-timestep)
		ellipticSolveAllLevels(dt_[0]);

		cur_time += dt_[0];
		++cycleCount_;
		computeAfterTimestep();

		// sync up time (to avoid roundoff error)
		for (lev = 0; lev <= finest_level; ++lev) {
			AMREX_ALWAYS_ASSERT(std::abs((tNew_[lev] - cur_time) / cur_time) < 1e-10);
			tNew_[lev] = cur_time;
		}

#ifdef AMREX_USE_ASCENT
		if (ascentInterval_ > 0 && (step + 1) % ascentInterval_ == 0) {
			last_ascent_step = step + 1;
			RenderAscent();
		}
#endif

		if (plotfileInterval_ > 0 && (step + 1) % plotfileInterval_ == 0) {
			last_plot_file_step = step + 1;
			WritePlotFile();
		}

		// Writing Plot files at time intervals
		if (plotTimeInterval_ > 0 && next_plot_file_time <= cur_time) {
			next_plot_file_time += plotTimeInterval_;
			WritePlotFile();
		}

		if (checkpointTimeInterval_ > 0 && next_chk_file_time <= cur_time) {
			next_chk_file_time += checkpointTimeInterval_;
			WriteCheckpointFile();
		}

		if (checkpointInterval_ > 0 && (step + 1) % checkpointInterval_ == 0) {
			last_chk_file_step = step + 1;
			WriteCheckpointFile();
		}

		if (cur_time >= stopTime_ - 1.e-6 * dt_[0]) {
			// we have reached stopTime_
			break;
		}

		if (maxWalltime_ > 0 && getWalltime() > 0.9 * maxWalltime_) {
			// we have exceeded 90% of maxWalltime_
			break;
		}
	}

	amrex::Real elapsed_sec = getWalltime();

	// compute reference solution (if it's a test problem)
	computeAfterEvolve(init_sum_cons);

	// compute conservation error
	for (int n = 0; n < ncomp_cc; ++n) {
		amrex::Real const final_sum = state_new_cc_[0].sum(n) * vol;
		amrex::Real const abs_err = (final_sum - init_sum_cons[n]);
		amrex::Print() << "Initial " << componentNames_cc_[n] << " = " << init_sum_cons[n] << std::endl;
		amrex::Print() << "\tabsolute conservation error = " << abs_err << std::endl;
		if (init_sum_cons[n] != 0.0) {
			amrex::Real const rel_err = abs_err / init_sum_cons[n];
			amrex::Print() << "\trelative conservation error = " << rel_err << std::endl;
		}
		amrex::Print() << std::endl;
	}

	// compute zone-cycles/sec
	const int IOProc = amrex::ParallelDescriptor::IOProcessorNumber();
	amrex::ParallelDescriptor::ReduceRealMax(elapsed_sec, IOProc);
	const double microseconds_per_update = 1.0e6 * elapsed_sec / cellUpdates_;
	const double megaupdates_per_second = 1.0 / microseconds_per_update;
	amrex::Print() << "Performance figure-of-merit: " << microseconds_per_update << " μs/zone-update [" << megaupdates_per_second << " Mupdates/s]\n";
	for (int lev = 0; lev <= max_level; ++lev) {
		amrex::Print() << "Zone-updates on level " << lev << ": " << cellUpdatesEachLevel_[lev] << "\n";
	}
	amrex::Print() << std::endl;

	// write final checkpoint
	if (checkpointInterval_ > 0 && istep[0] > last_chk_file_step) {
		WriteCheckpointFile();
	}

	// write final plotfile
	if (plotfileInterval_ > 0 && istep[0] > last_plot_file_step) {
		WritePlotFile();
	}

#ifdef AMREX_USE_ASCENT
	// close Ascent
	ascent_.close();
#endif
}

template <typename problem_t> void AMRSimulation<problem_t>::ellipticSolveAllLevels(const amrex::Real dt)
{
#if AMREX_SPACEDIM == 3
	if (doPoissonSolve_) {
		if (do_subcycle == 1) { // not supported
			amrex::Abort("Poisson solve is not support when AMR subcycling is enabled! You must set do_subcycle = 0.");
		}

		// set up elliptic solve object
		amrex::OpenBCSolver poissonSolver(geom, grids, dmap);
		if (verbose) {
			poissonSolver.setVerbose(true);
			poissonSolver.setBottomVerbose(false);
			amrex::Print() << "Doing Poisson solve...\n\n";
		}

		// solve Poisson equation with open b.c. using the method of James (1977)
		amrex::Vector<amrex::MultiFab> phi(finest_level + 1);
		amrex::Vector<amrex::MultiFab> rhs(finest_level + 1);
		const int nghost = 1;
		const int ncomp = 1;
		amrex::Real rhs_min = std::numeric_limits<amrex::Real>::max();
		for (int lev = 0; lev <= finest_level; ++lev) {
			phi[lev].define(grids[lev], dmap[lev], ncomp, nghost);
			rhs[lev].define(grids[lev], dmap[lev], ncomp, nghost);
			phi[lev].setVal(0); // set initial guess to zero
			rhs[lev].setVal(0);
			fillPoissonRhsAtLevel(rhs[lev], lev);
			rhs_min = std::min(rhs_min, rhs[lev].min(0));
		}

		amrex::Real abstol = abstolPoisson_ * rhs_min;
		poissonSolver.solve(amrex::GetVecOfPtrs(phi), amrex::GetVecOfConstPtrs(rhs), reltolPoisson_, abstol);
		if (verbose) {
			amrex::Print() << "\n";
		}

		// add gravitational acceleration to hydro state (using operator splitting)
		for (int lev = 0; lev <= finest_level; ++lev) {
			applyPoissonGravityAtLevel(phi[lev], lev, dt);
		}
	}
#endif
}

// N.B.: This function actually works for subcycled or not subcycled, as long as
// nsubsteps[lev] is set correctly.
template <typename problem_t> auto AMRSimulation<problem_t>::timeStepWithSubcycling(int lev, amrex::Real time, bool coarseTimeBoundary, int stepsLeft) -> int
{
	BL_PROFILE("AMRSimulation::timeStepWithSubcycling()");

	// perform regrid if needed
	if (regrid_int > 0) {
		// help keep track of whether a level was already regridded
		// from a coarser level call to regrid
		static amrex::Vector<int> last_regrid_step(max_level + 1, 0);

		// regrid changes level "lev+1" so we don't regrid on max_level
		// also make sure we don't regrid fine levels again if
		// it was taken care of during a coarser regrid
		if (lev < max_level && istep[lev] > last_regrid_step[lev]) {
			if (istep[lev] % regrid_int == 0) {
				// regrid could add newly refined levels (if finest_level < max_level)
				// so we save the previous finest level index
				int old_finest = finest_level;
				regrid(lev, time);

				// mark that we have regridded this level already
				for (int k = lev; k <= finest_level; ++k) {
					last_regrid_step[k] = istep[k];
				}

				// if there are newly created levels, set the time step
				for (int k = old_finest + 1; k <= finest_level; ++k) {
					if (do_subcycle != 0) {
						dt_[k] = dt_[k - 1] / nsubsteps[k];
					} else {
						dt_[k] = dt_[k - 1];
					}
				}

				// do fix-up on all levels that have been re-gridded
				for (int k = lev; k <= finest_level; ++k) {
					FixupState(k);
				}
			}
		}
	}

	/// "additional AMR subcycling" code borrowed from Chombo:
	stepsLeft--;

#if 0
  // If this wasn't just done by the next coarser level, check to see if
  // it is necessary to do additional subcycling in time.
  if ((!coarseTimeBoundary) && (constantDt_ <= 0)) {

    // The factor by which the current time step at the current level
    // has been divided (so far) for subcycling.
    int maxFactorSublevels = reductionFactor_[lev];

    // Compute the new subcycling factor for this level and all finer
    // levels and find the maximum
    for (int i = lev; i <= finest_level; i++) {
      amrex::Real dtCFL = computeTimestepAtLevel(i);
      amrex::Real dtCur = dt_[i];

      // The current factor for level "i"
      int factor = reductionFactor_[i];

      // While the current dt exceeds the CFL-limited dt by a tolerance,
      // double the subcycling factor and halve the current dt
      while (dtCur > dtToleranceFactor_ * dtCFL) {
        factor *= 2;
        dtCur *= 0.5;
      }

      if (factor > maxFactorSublevels) {
        maxFactorSublevels = factor;
      }
    }

    // More subcycling is necessary
    if (maxFactorSublevels > reductionFactor_[lev]) {
      if (verbose) {
        amrex::Print() << "\tSubcycling --- maxFactorSublevels: "
                       << maxFactorSublevels << std::endl;
      }

      // Adjust the number of time steps left for the current level
      stepsLeft =
          (stepsLeft + 1) * maxFactorSublevels / reductionFactor_[lev] - 1;

      // Adjust the dt's on this and all finer levels
      for (int i = lev; i <= finest_level; i++) {
        const int divisor = maxFactorSublevels / reductionFactor_[i];
        dt_[i] /= static_cast<amrex::Real>(divisor);

        if (verbose) {
          amrex::Print() << "\t\tLevel " << i << ": factor: " << divisor << " ("
                         << reductionFactor_[i] << "), "
                         << "dt: " << dt_[i] << std::endl;
        }

        reductionFactor_[i] = maxFactorSublevels;
      }
    }
  }
#endif

	if (Verbose()) {
		amrex::Print() << "[Level " << lev << " step " << istep[lev] + 1 << "] ";
		amrex::Print() << "ADVANCE with time = " << tNew_[lev] << " dt = " << dt_[lev] << std::endl;
	}

	// Advance a single level for a single time step, and update flux registers
	tOld_[lev] = tNew_[lev];
	tNew_[lev] += dt_[lev]; // critical that this is done *before* advanceAtLevel

	// do hyperbolic advance over all levels
	advanceSingleTimestepAtLevel(lev, time, dt_[lev], nsubsteps[lev]);

	++istep[lev];
	cellUpdates_ += CountCells(lev); // keep track of total number of cell updates
	cellUpdatesEachLevel_[lev] += CountCells(lev);

	if (Verbose()) {
		amrex::Print() << "[Level " << lev << " step " << istep[lev] << "] ";
		amrex::Print() << "Advanced " << CountCells(lev) << " cells" << std::endl;
	}

	// advance finer levels

	if (lev < finest_level) {
		int r_iteration = 1;
		int r_stepsLeft = nsubsteps[lev + 1]; // nominal number of substeps, may change inside
						      // recursive calls to timeStepWithSubcycling
		bool r_timeBoundary = true;

		// recursive call for next-finer level
		while (r_stepsLeft > 0) {
			if (lev < finest_level) { // this may change during a regrid!
				r_stepsLeft = timeStepWithSubcycling(lev + 1, time + (r_iteration - 1) * dt_[lev + 1], r_timeBoundary, r_stepsLeft);
				r_iteration++;
			}
			// the next (and subsequent) subcycles are not at a time boundary
			r_timeBoundary = false;
		}

		// do post-timestep operations

		if (do_reflux != 0) {
			// update lev based on coarse-fine flux mismatch
			flux_reg_[lev + 1]->Reflux(state_new_cc_[lev]);
		}

		AverageDownTo(lev); // average lev+1 down to lev
		FixupState(lev);    // fix any unphysical states created by reflux or averaging

		fillpatcher_[lev + 1].reset(); // because the data on lev have changed.
	}

	return stepsLeft;
}

template <typename problem_t>
void AMRSimulation<problem_t>::incrementFluxRegisters(amrex::MFIter &mfi, amrex::YAFluxRegister *fr_as_crse, amrex::YAFluxRegister *fr_as_fine,
						      std::array<amrex::FArrayBox, AMREX_SPACEDIM> &fluxArrays, int const lev, amrex::Real const dt_lev)
{
	BL_PROFILE("AMRSimulation::incrementFluxRegisters()");

	if (fr_as_crse != nullptr) {
		AMREX_ASSERT(lev < finestLevel());
		AMREX_ASSERT(fr_as_crse == flux_reg_[lev + 1].get());
		fr_as_crse->CrseAdd(mfi, {AMREX_D_DECL(&fluxArrays[0], &fluxArrays[1], &fluxArrays[2])}, geom[lev].CellSize(), dt_lev, amrex::RunOn::Gpu);
	}

	if (fr_as_fine != nullptr) {
		AMREX_ASSERT(lev > 0);
		AMREX_ASSERT(fr_as_fine == flux_reg_[lev].get());
		fr_as_fine->FineAdd(mfi, {AMREX_D_DECL(&fluxArrays[0], &fluxArrays[1], &fluxArrays[2])}, geom[lev].CellSize(), dt_lev, amrex::RunOn::Gpu);
	}
}

template <typename problem_t>
void AMRSimulation<problem_t>::incrementFluxRegisters(amrex::YAFluxRegister *fr_as_crse, amrex::YAFluxRegister *fr_as_fine,
						      std::array<amrex::MultiFab, AMREX_SPACEDIM> &fluxArrays, int const lev, amrex::Real const dt_lev)
{
	BL_PROFILE("AMRSimulation::incrementFluxRegisters()");

	for (amrex::MFIter mfi(state_new_cc_[lev]); mfi.isValid(); ++mfi) {
		if (fr_as_crse != nullptr) {
			AMREX_ASSERT(lev < finestLevel());
			AMREX_ASSERT(fr_as_crse == flux_reg_[lev + 1].get());
			fr_as_crse->CrseAdd(mfi, {AMREX_D_DECL(fluxArrays[0].fabPtr(mfi), fluxArrays[1].fabPtr(mfi), fluxArrays[2].fabPtr(mfi))},
					    geom[lev].CellSize(), dt_lev, amrex::RunOn::Gpu);
		}

		if (fr_as_fine != nullptr) {
			AMREX_ASSERT(lev > 0);
			AMREX_ASSERT(fr_as_fine == flux_reg_[lev].get());
			fr_as_fine->FineAdd(mfi, {AMREX_D_DECL(fluxArrays[0].fabPtr(mfi), fluxArrays[1].fabPtr(mfi), fluxArrays[2].fabPtr(mfi))},
					    geom[lev].CellSize(), dt_lev, amrex::RunOn::Gpu);
		}
	}
}

template <typename problem_t> auto AMRSimulation<problem_t>::getAmrInterpolater() -> amrex::MFInterpolater *
{
	amrex::MFInterpolater *mapper = nullptr;

	if (amrInterpMethod_ == 0) { // piecewise-constant interpolation
		mapper = &amrex::mf_pc_interp;
	} else if (amrInterpMethod_ == 1) { // slope-limited linear interpolation
		//  It has the following important properties:
		// 1. should NOT produce new extrema
		//    (will revert to piecewise constant if any component has a local min/max)
		// 2. should be conservative
		// 3. preserves linear combinations of variables in each cell
		mapper = &amrex::mf_linear_slope_minmax_interp;
	} else {
		amrex::Abort("Invalid AMR interpolation method specified!");
	}

	return mapper; // global object, so this is ok
}

// Make a new level using provided BoxArray and DistributionMapping and fill
// with interpolated coarse level data. Overrides the pure virtual function in
// AmrCore
template <typename problem_t>
void AMRSimulation<problem_t>::MakeNewLevelFromCoarse(int level, amrex::Real time, const amrex::BoxArray &ba, const amrex::DistributionMapping &dm)
{
	BL_PROFILE("AMRSimulation::MakeNewLevelFromCoarse()");

	// cell-centred
	const int ncomp_cc = state_new_cc_[level - 1].nComp();
	const int nghost_cc = state_new_cc_[level - 1].nGrow();
	state_new_cc_[level].define(ba, dm, ncomp_cc, nghost_cc);
	state_old_cc_[level].define(ba, dm, ncomp_cc, nghost_cc);
	FillCoarsePatch(level, time, state_new_cc_[level], 0, ncomp_cc, BCs_cc_, quokka::centering::cc, quokka::direction::na);
	FillCoarsePatch(level, time, state_old_cc_[level], 0, ncomp_cc, BCs_cc_, quokka::centering::cc, quokka::direction::na); // also necessary

	max_signal_speed_[level].define(ba, dm, 1, nghost_cc);
	tNew_[level] = time;
	tOld_[level] = time - 1.e200;

	if (level > 0 && (do_reflux != 0)) {
		flux_reg_[level] = std::make_unique<amrex::YAFluxRegister>(ba, boxArray(level - 1), dm, DistributionMap(level - 1), Geom(level),
									   Geom(level - 1), refRatio(level - 1), level, ncomp_cc);
	}

	// face-centred
	if constexpr (Physics_Indices<problem_t>::nvarTotal_fc > 0) {
		const int ncomp_per_dim_fc = state_new_fc_[level - 1][0].nComp();
		const int nghost_fc = state_new_fc_[level - 1][0].nGrow();
		for (int idim = 0; idim < AMREX_SPACEDIM; ++idim) {
			state_new_fc_[level][idim] =
			    amrex::MultiFab(amrex::convert(ba, amrex::IntVect::TheDimensionVector(idim)), dm, ncomp_per_dim_fc, nghost_fc);
			state_old_fc_[level][idim] =
			    amrex::MultiFab(amrex::convert(ba, amrex::IntVect::TheDimensionVector(idim)), dm, ncomp_per_dim_fc, nghost_fc);
			FillCoarsePatch(level, time, state_new_fc_[level][idim], 0, ncomp_per_dim_fc, BCs_fc_, quokka::centering::fc,
					static_cast<quokka::direction>(idim));
			FillCoarsePatch(level, time, state_old_fc_[level][idim], 0, ncomp_per_dim_fc, BCs_fc_, quokka::centering::fc,
					static_cast<quokka::direction>(idim)); // also necessary
		}
	}
}

// Remake an existing level using provided BoxArray and DistributionMapping and
// fill with existing fine and coarse data. Overrides the pure virtual function
// in AmrCore
template <typename problem_t>
void AMRSimulation<problem_t>::RemakeLevel(int level, amrex::Real time, const amrex::BoxArray &ba, const amrex::DistributionMapping &dm)
{
	BL_PROFILE("AMRSimulation::RemakeLevel()");

	// cell-centred
	const int ncomp_cc = state_new_cc_[level].nComp();
	const int nghost_cc = state_new_cc_[level].nGrow();
	amrex::MultiFab int_state_new_cc(ba, dm, ncomp_cc, nghost_cc);
	amrex::MultiFab int_state_old_cc(ba, dm, ncomp_cc, nghost_cc);
	FillPatch(level, time, int_state_new_cc, 0, ncomp_cc, quokka::centering::cc, quokka::direction::na, FillPatchType::fillpatch_function);
	std::swap(int_state_new_cc, state_new_cc_[level]);
	std::swap(int_state_old_cc, state_old_cc_[level]);

	amrex::MultiFab max_signal_speed(ba, dm, 1, nghost_cc);
	std::swap(max_signal_speed, max_signal_speed_[level]);

	tNew_[level] = time;
	tOld_[level] = time - 1.e200;

	if (level > 0 && (do_reflux != 0)) {
		flux_reg_[level] = std::make_unique<amrex::YAFluxRegister>(ba, boxArray(level - 1), dm, DistributionMap(level - 1), Geom(level),
									   Geom(level - 1), refRatio(level - 1), level, ncomp_cc);
	}

	// face-centred
	if constexpr (Physics_Indices<problem_t>::nvarTotal_fc > 0) {
		const int ncomp_per_dim_fc = state_new_fc_[level][0].nComp();
		const int nghost_fc = state_new_fc_[level][0].nGrow();
		amrex::Array<amrex::MultiFab, AMREX_SPACEDIM> int_state_new_fc;
		amrex::Array<amrex::MultiFab, AMREX_SPACEDIM> int_state_old_fc;
		// define
		for (int idim = 0; idim < AMREX_SPACEDIM; ++idim) {
			int_state_new_fc[idim] = amrex::MultiFab(amrex::convert(ba, amrex::IntVect::TheDimensionVector(idim)), dm, ncomp_per_dim_fc, nghost_fc);
			int_state_old_fc[idim] = amrex::MultiFab(amrex::convert(ba, amrex::IntVect::TheDimensionVector(idim)), dm, ncomp_per_dim_fc, nghost_fc);
		}
		// TODO(neco): fillPatchFC
		// swap
		for (int idim = 0; idim < AMREX_SPACEDIM; ++idim) {
			std::swap(int_state_new_fc[idim], state_new_fc_[level][idim]);
			std::swap(int_state_old_fc[idim], state_old_fc_[level][idim]);
		}
	}
}

// Delete level data. Overrides the pure virtual function in AmrCore
template <typename problem_t> void AMRSimulation<problem_t>::ClearLevel(int level)
{
	BL_PROFILE("AMRSimulation::ClearLevel()");

	state_new_cc_[level].clear();
	state_old_cc_[level].clear();
	max_signal_speed_[level].clear();

	flux_reg_[level].reset(nullptr);
	fillpatcher_[level].reset(nullptr);

	if constexpr (Physics_Indices<problem_t>::nvarTotal_fc > 0) {
		for (int idim = 0; idim < AMREX_SPACEDIM; ++idim) {
			state_new_fc_[level][idim].clear();
			state_old_fc_[level][idim].clear();
		}
	}
}

template <typename problem_t> void AMRSimulation<problem_t>::InterpHookNone(amrex::MultiFab &mf, int scomp, int ncomp)
{
	// do nothing
}

template <typename problem_t> struct setBoundaryFunctor {
	AMREX_GPU_DEVICE void operator()(const amrex::IntVect &iv, amrex::Array4<amrex::Real> const &dest, const int &dcomp, const int &numcomp,
					 amrex::GeometryData const &geom, const amrex::Real &time, const amrex::BCRec *bcr, int bcomp,
					 const int &orig_comp) const
	{
		AMRSimulation<problem_t>::setCustomBoundaryConditions(iv, dest, dcomp, numcomp, geom, time, bcr, bcomp, orig_comp);
	}
};

template <typename problem_t>
AMREX_GPU_DEVICE AMREX_FORCE_INLINE void AMRSimulation<problem_t>::setCustomBoundaryConditions(const amrex::IntVect &iv, amrex::Array4<amrex::Real> const &dest,
											       int dcomp, int numcomp, amrex::GeometryData const &geom,
											       const amrex::Real time, const amrex::BCRec *bcr, int bcomp,
											       int orig_comp)
{
	// user should implement if needed using template specialization
	// (This is only called when amrex::BCType::ext_dir is set for a given
	// boundary.)

	// set boundary condition for cell 'iv'
}

// Compute a new multifab 'mf' by copying in state from valid region and filling
// ghost cells
// NOTE: This implementation is only used by AdvectionSimulation.
//  RadhydroSimulation provides its own implementation.
template <typename problem_t>
void AMRSimulation<problem_t>::FillPatch(int lev, amrex::Real time, amrex::MultiFab &mf, int icomp, int ncomp, quokka::centering cen, quokka::direction dir,
					 FillPatchType fptype)
{
	BL_PROFILE("AMRSimulation::FillPatch()");

	amrex::Vector<amrex::MultiFab *> cmf;
	amrex::Vector<amrex::MultiFab *> fmf;
	amrex::Vector<amrex::Real> ctime;
	amrex::Vector<amrex::Real> ftime;

	if (lev == 0) {
		// in this case, should return either state_new_[lev] or state_old_[lev]
		GetData(lev, time, fmf, ftime, cen, dir);
	} else {
		// in this case, should return either state_new_[lev] or state_old_[lev]
		// returns old state, new state, or both depending on 'time'
		GetData(lev, time, fmf, ftime, cen, dir);
		GetData(lev - 1, time, cmf, ctime, cen, dir);
	}

	if (cen == quokka::centering::cc) {
		FillPatchWithData(lev, time, mf, cmf, ctime, fmf, ftime, icomp, ncomp, BCs_cc_, fptype, InterpHookNone, InterpHookNone);
	} else if (cen == quokka::centering::fc) {
		FillPatchWithData(lev, time, mf, cmf, ctime, fmf, ftime, icomp, ncomp, BCs_fc_, fptype, InterpHookNone, InterpHookNone);
	}
}

template <typename problem_t> void AMRSimulation<problem_t>::setInitialConditionsAtLevel_cc(int level, amrex::Real time)
{
	const int ncomp_cc = Physics_Indices<problem_t>::nvarTotal_cc;
	const int nghost_cc = nghost_cc_;
	// iterate over the domain
	for (amrex::MFIter iter(state_new_cc_[level]); iter.isValid(); ++iter) {
		quokka::grid grid_elem(state_new_cc_[level].array(iter), iter.validbox(), geom[level].CellSizeArray(), geom[level].ProbLoArray(),
				       geom[level].ProbHiArray(), quokka::centering::cc, quokka::direction::na);
		// set initial conditions defined by the user
		setInitialConditionsOnGrid(grid_elem);
	}
	// check that the valid state_new_cc_[level] is properly filled
	AMREX_ALWAYS_ASSERT(!state_new_cc_[level].contains_nan(0, ncomp_cc));
	// fill ghost zones
	fillBoundaryConditions(state_new_cc_[level], state_new_cc_[level], level, time, quokka::centering::cc, quokka::direction::na, InterpHookNone,
			       InterpHookNone, FillPatchType::fillpatch_function);
	// copy to state_old_cc_ (including ghost zones)
	state_old_cc_[level].ParallelCopy(state_new_cc_[level], 0, 0, ncomp_cc, nghost_cc, nghost_cc);
}

template <typename problem_t> void AMRSimulation<problem_t>::setInitialConditionsAtLevel_fc(int level, amrex::Real time)
{
	const int ncomp_per_dim_fc = Physics_Indices<problem_t>::nvarPerDim_fc;
	const int nghost_fc = nghost_fc_;
	// for each face-centering
	for (int idim = 0; idim < AMREX_SPACEDIM; ++idim) {
		// iterate over the domain and initialise data
		for (amrex::MFIter iter(state_new_fc_[level][idim]); iter.isValid(); ++iter) {
			quokka::grid grid_elem(state_new_fc_[level][idim].array(iter), iter.validbox(), geom[level].CellSizeArray(), geom[level].ProbLoArray(),
					       geom[level].ProbHiArray(), quokka::centering::fc, static_cast<quokka::direction>(idim));
			// set initial conditions defined by the user
			setInitialConditionsOnGrid(grid_elem);
		}
		// check that the valid state_new_fc_[level][idim] data is filled properly
		AMREX_ALWAYS_ASSERT(!state_new_fc_[level][idim].contains_nan(0, ncomp_per_dim_fc));
		// fill ghost zones
		fillBoundaryConditions(state_new_fc_[level][idim], state_new_fc_[level][idim], level, time, quokka::centering::fc,
				       static_cast<quokka::direction>(idim), InterpHookNone, InterpHookNone);
		state_old_fc_[level][idim].ParallelCopy(state_new_fc_[level][idim], 0, 0, ncomp_per_dim_fc, nghost_fc, nghost_fc);
	}
}

// Make a new level from scratch using provided BoxArray and
// DistributionMapping. Only used during initialization. Overrides the pure
// virtual function in AmrCore
template <typename problem_t>
void AMRSimulation<problem_t>::MakeNewLevelFromScratch(int level, amrex::Real time, const amrex::BoxArray &ba, const amrex::DistributionMapping &dm)
{
	BL_PROFILE("AMRSimulation::MakeNewLevelFromScratch()");

	// define empty MultiFab containers with the right number of components and ghost-zones

	// cell-centred
	const int ncomp_cc = Physics_Indices<problem_t>::nvarTotal_cc;
	const int nghost_cc = nghost_cc_;
	state_new_cc_[level].define(ba, dm, ncomp_cc, nghost_cc);
	state_old_cc_[level].define(ba, dm, ncomp_cc, nghost_cc);
	max_signal_speed_[level].define(ba, dm, 1, nghost_cc);

	tNew_[level] = time;
	tOld_[level] = time - 1.e200;

	if (level > 0 && (do_reflux != 0)) {
		flux_reg_[level] = std::make_unique<amrex::YAFluxRegister>(ba, boxArray(level - 1), dm, DistributionMap(level - 1), Geom(level),
									   Geom(level - 1), refRatio(level - 1), level, ncomp_cc);
	}

	// face-centred
	if constexpr (Physics_Indices<problem_t>::nvarTotal_fc > 0) {
		const int ncomp_per_dim_fc = Physics_Indices<problem_t>::nvarPerDim_fc;
		const int nghost_fc = nghost_fc_;
		for (int idim = 0; idim < AMREX_SPACEDIM; ++idim) {
			state_new_fc_[level][idim] =
			    amrex::MultiFab(amrex::convert(ba, amrex::IntVect::TheDimensionVector(idim)), dm, ncomp_per_dim_fc, nghost_fc);
			state_old_fc_[level][idim] =
			    amrex::MultiFab(amrex::convert(ba, amrex::IntVect::TheDimensionVector(idim)), dm, ncomp_per_dim_fc, nghost_fc);
		}
	}

	// precalculate any required data (e.g., data table; as implemented by the
	// user) before initialising state variables
	preCalculateInitialConditions();

	// initial state variables
	setInitialConditionsAtLevel_cc(level, time);
	if constexpr (Physics_Indices<problem_t>::nvarTotal_fc > 0) {
		setInitialConditionsAtLevel_fc(level, time);
	}

	// set flag
	areInitialConditionsDefined_ = true;
}

template <typename problem_t>
template <typename PreInterpHook, typename PostInterpHook>
void AMRSimulation<problem_t>::fillBoundaryConditions(amrex::MultiFab &S_filled, amrex::MultiFab &state, int const lev, amrex::Real const time,
						      quokka::centering cen, quokka::direction dir, PreInterpHook const &pre_interp,
						      PostInterpHook const &post_interp, FillPatchType fptype)
{
	BL_PROFILE("AMRSimulation::fillBoundaryConditions()");

	// On a single level, any periodic boundaries are filled first
	// 	then built-in boundary conditions are filled (with amrex::FilccCell()),
	//	then user-defined Dirichlet boundary conditions are filled.
	// (N.B.: The user-defined boundary function is called for *all* ghost cells.)

	// [NOTE: If user-defined and periodic boundaries are both used
	//  (for different coordinate dimensions), the edge/corner cells *will* be
	//  filled by amrex::FilccCell(). Remember to fill *all* variables in the
	//  MultiFab, e.g., both hydro and radiation).

	if ((cen != quokka::centering::cc) && (cen != quokka::centering::fc)) {
		amrex::Print() << "Centering passed to fillBoundaryConditions(): " << static_cast<int>(cen) << "\n";
		throw std::runtime_error("Only cell-centred (cc) and face-centred (fc) variables are supported, thus far.");
	}

	amrex::Vector<amrex::BCRec> BCs;
	if (cen == quokka::centering::cc) {
		BCs = BCs_cc_;
	} else if (cen == quokka::centering::fc) {
		BCs = BCs_fc_;
	}

	if (lev > 0) { // refined level
		amrex::Vector<amrex::MultiFab *> fineData{&state};
		amrex::Vector<amrex::Real> fineTime = {time};
		amrex::Vector<amrex::MultiFab *> coarseData;
		amrex::Vector<amrex::Real> coarseTime;

		// returns old state, new state, or both depending on 'time'
		GetData(lev - 1, time, coarseData, coarseTime, cen, dir);
		AMREX_ASSERT(!state.contains_nan(0, state.nComp()));

		for (int i = 0; i < coarseData.size(); ++i) {
			AMREX_ASSERT(!coarseData[i]->contains_nan(0, state.nComp()));
			AMREX_ASSERT(!coarseData[i]->contains_nan()); // check ghost zones
		}

		FillPatchWithData(lev, time, S_filled, coarseData, coarseTime, fineData, fineTime, 0, S_filled.nComp(), BCs, fptype, pre_interp, post_interp);
	} else { // level 0
		// fill internal and periodic boundaries, ignoring corners (cross=true)
		// (there is no performance benefit for this in practice)
		// state.FillBoundary(geom[lev].periodicity(), true);
		state.FillBoundary(geom[lev].periodicity());

		if (!geom[lev].isAllPeriodic()) {
			amrex::GpuBndryFuncFab<setBoundaryFunctor<problem_t>> boundaryFunctor(setBoundaryFunctor<problem_t>{});
			amrex::PhysBCFunct<amrex::GpuBndryFuncFab<setBoundaryFunctor<problem_t>>> physicalBoundaryFunctor(geom[lev], BCs, boundaryFunctor);
			// fill physical boundaries
			physicalBoundaryFunctor(state, 0, state.nComp(), state.nGrowVect(), time, 0);
		}
	}

	// ensure that there are no NaNs (can happen when domain boundary filling is
	// unimplemented or malfunctioning)
	AMREX_ASSERT(!S_filled.contains_nan(0, S_filled.nComp()));
	AMREX_ASSERT(!S_filled.contains_nan()); // check ghost zones (usually this is caused by
						// forgetting to fill some components when
						// using custom Dirichlet BCs, e.g., radiation
						// variables in a hydro-only problem)
}

// Compute a new multifab 'mf' by copying in state from given data and filling
// ghost cells
template <typename problem_t>
template <typename PreInterpHook, typename PostInterpHook>
void AMRSimulation<problem_t>::FillPatchWithData(int lev, amrex::Real time, amrex::MultiFab &mf, amrex::Vector<amrex::MultiFab *> &coarseData,
						 amrex::Vector<amrex::Real> &coarseTime, amrex::Vector<amrex::MultiFab *> &fineData,
						 amrex::Vector<amrex::Real> &fineTime, int icomp, int ncomp, amrex::Vector<amrex::BCRec> &BCs,
						 FillPatchType fptype, PreInterpHook const &pre_interp, PostInterpHook const &post_interp)
{
	BL_PROFILE("AMRSimulation::FillPatchWithData()");

	// TODO(neco): implement fc interpolator
	amrex::MFInterpolater *mapper = getAmrInterpolater();

	if (fptype == FillPatchType::fillpatch_class) {
		if (fillpatcher_[lev] == nullptr) {
			fillpatcher_[lev] = std::make_unique<amrex::FillPatcher<amrex::MultiFab>>(
			    grids[lev], dmap[lev], geom[lev], grids[lev - 1], dmap[lev - 1], geom[lev - 1], mf.nGrowVect(), mf.nComp(), mapper);
		}
	}

	// create functor to fill ghost zones at domain boundaries
	// (note that domain boundaries may be present at any refinement level)
	amrex::GpuBndryFuncFab<setBoundaryFunctor<problem_t>> boundaryFunctor(setBoundaryFunctor<problem_t>{});
	amrex::PhysBCFunct<amrex::GpuBndryFuncFab<setBoundaryFunctor<problem_t>>> finePhysicalBoundaryFunctor(geom[lev], BCs, boundaryFunctor);

	if (lev == 0) { // NOTE: used by RemakeLevel
		// copies interior zones, fills ghost zones
		amrex::FillPatchSingleLevel(mf, time, fineData, fineTime, 0, icomp, ncomp, geom[lev], finePhysicalBoundaryFunctor, 0);
	} else {
		amrex::PhysBCFunct<amrex::GpuBndryFuncFab<setBoundaryFunctor<problem_t>>> coarsePhysicalBoundaryFunctor(geom[lev - 1], BCs, boundaryFunctor);

		// copies interior zones, fills ghost zones with space-time interpolated
		// data
		if (fptype == FillPatchType::fillpatch_class) {
			fillpatcher_[lev]->fill(mf, mf.nGrowVect(), time, coarseData, coarseTime, fineData, fineTime, 0, icomp, ncomp,
						coarsePhysicalBoundaryFunctor, 0, finePhysicalBoundaryFunctor, 0, BCs, 0, pre_interp, post_interp);
		} else {
			amrex::FillPatchTwoLevels(mf, time, coarseData, coarseTime, fineData, fineTime, 0, icomp, ncomp, geom[lev - 1], geom[lev],
						  coarsePhysicalBoundaryFunctor, 0, finePhysicalBoundaryFunctor, 0, refRatio(lev - 1), mapper, BCs, 0,
						  pre_interp, post_interp);
		}
	}
}

// Fill an entire multifab by interpolating from the coarser level
// this comes into play when a new level of refinement appears
template <typename problem_t>
void AMRSimulation<problem_t>::FillCoarsePatch(int lev, amrex::Real time, amrex::MultiFab &mf, int icomp, int ncomp, amrex::Vector<amrex::BCRec> &BCs,
					       quokka::centering cen, quokka::direction dir)
{ // here neco
	BL_PROFILE("AMRSimulation::FillCoarsePatch()");

	AMREX_ASSERT(lev > 0);

	amrex::Vector<amrex::MultiFab *> cmf;
	amrex::Vector<amrex::Real> ctime;
	GetData(lev - 1, time, cmf, ctime, cen, dir);

	if (cmf.size() != 1) {
		amrex::Abort("FillCoarsePatch: how did this happen?");
	}

	amrex::GpuBndryFuncFab<setBoundaryFunctor<problem_t>> boundaryFunctor(setBoundaryFunctor<problem_t>{});
	amrex::PhysBCFunct<amrex::GpuBndryFuncFab<setBoundaryFunctor<problem_t>>> finePhysicalBoundaryFunctor(geom[lev], BCs, boundaryFunctor);
	amrex::PhysBCFunct<amrex::GpuBndryFuncFab<setBoundaryFunctor<problem_t>>> coarsePhysicalBoundaryFunctor(geom[lev - 1], BCs, boundaryFunctor);

	amrex::MFInterpolater *mapper = getAmrInterpolater();

	amrex::InterpFromCoarseLevel(mf, time, *cmf[0], 0, icomp, ncomp, geom[lev - 1], geom[lev], coarsePhysicalBoundaryFunctor, 0,
				     finePhysicalBoundaryFunctor, 0, refRatio(lev - 1), mapper, BCs, 0);
}

// utility to copy in data from state_old_cc_[lev] and/or state_new_cc_[lev]
// into another multifab
template <typename problem_t>
void AMRSimulation<problem_t>::GetData(int lev, amrex::Real time, amrex::Vector<amrex::MultiFab *> &data, amrex::Vector<amrex::Real> &datatime,
				       quokka::centering cen, quokka::direction dir)
{
	BL_PROFILE("AMRSimulation::GetData()");

	if ((cen != quokka::centering::cc) && (cen != quokka::centering::fc)) {
		amrex::Print() << "Centering passed to GetData(): " << static_cast<int>(cen) << "\n";
		throw std::runtime_error("Only cell-centred (cc) and face-centred (fc) variables are supported, thus far.");
	}

	data.clear();
	datatime.clear();

	int dim = static_cast<int>(dir);

	if (amrex::almostEqual(time, tNew_[lev], 5)) { // if time == tNew_[lev] within roundoff
		datatime.push_back(tNew_[lev]);
		if (cen == quokka::centering::cc) {
			data.push_back(&state_new_cc_[lev]);
		} else if (cen == quokka::centering::fc) {
			data.push_back(&state_new_fc_[lev][dim]);
		}
	} else if (amrex::almostEqual(time, tOld_[lev], 5)) { // if time == tOld_[lev] within roundoff
		datatime.push_back(tOld_[lev]);
		if (cen == quokka::centering::cc) {
			data.push_back(&state_old_cc_[lev]);
		} else if (cen == quokka::centering::fc) {
			data.push_back(&state_old_fc_[lev][dim]);
		}
	} else { // otherwise return both old and new states for interpolation
		datatime.push_back(tOld_[lev]);
		datatime.push_back(tNew_[lev]);
		if (cen == quokka::centering::cc) {
			data.push_back(&state_old_cc_[lev]);
			data.push_back(&state_new_cc_[lev]);
		} else if (cen == quokka::centering::fc) {
			data.push_back(&state_old_fc_[lev][dim]);
			data.push_back(&state_new_fc_[lev][dim]);
		}
	}
}

// average down on all levels
template <typename problem_t> void AMRSimulation<problem_t>::AverageDown()
{
	BL_PROFILE("AMRSimulation::AverageDown()");

	for (int lev = finest_level - 1; lev >= 0; --lev) {
		AverageDownTo(lev);
	}
}

// set covered coarse cells to be the average of overlying fine cells
template <typename problem_t> void AMRSimulation<problem_t>::AverageDownTo(int crse_lev)
{
	BL_PROFILE("AMRSimulation::AverageDownTo()");

	// cell-centred
	amrex::average_down(state_new_cc_[crse_lev + 1], state_new_cc_[crse_lev], geom[crse_lev + 1], geom[crse_lev], 0, state_new_cc_[crse_lev].nComp(),
			    refRatio(crse_lev));

	// face-centred
	if constexpr (Physics_Indices<problem_t>::nvarTotal_fc > 0) {
		// for each face-centering (number of dimensions)
		for (int idim = 0; idim < AMREX_SPACEDIM; ++idim) {
			amrex::average_down(state_new_fc_[crse_lev + 1][idim], state_new_fc_[crse_lev][idim], geom[crse_lev + 1], geom[crse_lev], 0,
					    state_new_fc_[crse_lev][idim].nComp(), refRatio(crse_lev));
		}
	}
}

// get plotfile name
template <typename problem_t> auto AMRSimulation<problem_t>::PlotFileName(int lev) const -> std::string { return amrex::Concatenate(plot_file, lev, 5); }

template <typename problem_t>
void AMRSimulation<problem_t>::AverageFCToCC(amrex::MultiFab &mf_cc, const amrex::MultiFab &mf_fc, int idim, int dstcomp_start, int srccomp_start,
					     int srccomp_total, int nGrow) const
{
	int di = 0;
	int dj = 0;
	int dk = 0;
	if (idim == 0) {
		di = 1;
	} else if (idim == 1) {
		dj = 1;
	} else if (idim == 2) {
		dk = 1;
	}
	// iterate over the domain
	auto const &state_cc = mf_cc.arrays();
	auto const &state_fc = mf_fc.const_arrays();
	amrex::ParallelFor(mf_cc, amrex::IntVect(AMREX_D_DECL(nGrow, nGrow, nGrow)), [=] AMREX_GPU_DEVICE(int boxidx, int i, int j, int k) {
		for (int icomp = 0; icomp < srccomp_total; ++icomp) {
			state_cc[boxidx](i, j, k, dstcomp_start + icomp) =
			    0.5 * (state_fc[boxidx](i, j, k, srccomp_start + icomp) + state_fc[boxidx](i + di, j + dj, k + dk, srccomp_start + icomp));
		}
	});
	amrex::Gpu::streamSynchronize();
}

template <typename problem_t> auto AMRSimulation<problem_t>::PlotFileMFAtLevel(int lev) const -> amrex::MultiFab
{
	// Combine state_new_cc_[lev] and derived variables in a new MF
	int comp = 0;
	const int ncomp_cc = state_new_cc_[lev].nComp();
	const int nghost_cc = state_new_cc_[lev].nGrow(); // workaround Ascent bug
	int ncomp_per_dim_fc = 0;
	int ncomp_tot_fc = 0;
	int nghost_fc = 0;
	if constexpr (Physics_Indices<problem_t>::nvarTotal_fc > 0) {
		ncomp_per_dim_fc = Physics_Indices<problem_t>::nvarPerDim_fc;
		ncomp_tot_fc = Physics_Indices<problem_t>::nvarTotal_fc;
		nghost_fc = state_new_fc_[lev][0].nGrow();
	}
	const int ncomp_deriv = derivedNames_.size();
	const int ncomp_plotMF = ncomp_cc + ncomp_tot_fc + ncomp_deriv;
	const int nghost_plotMF = nghost_cc;
	amrex::MultiFab plotMF(grids[lev], dmap[lev], ncomp_plotMF, nghost_plotMF);

	// initialise all the valid- and ghost-cells to zero, for all the components
	plotMF.setVal(0.0);

	// copy data from cell-centred state variables
	for (int i = 0; i < ncomp_cc; i++) {
		amrex::MultiFab::Copy(plotMF, state_new_cc_[lev], i, comp, 1, nghost_cc);
		comp++;
	}

	// compute cell-center averaged face-centred data
	if constexpr (Physics_Indices<problem_t>::nvarTotal_fc > 0) {
		for (int idim = 0; idim < AMREX_SPACEDIM; ++idim) {
			AverageFCToCC(plotMF, state_new_fc_[lev][idim], idim, comp, 0, ncomp_per_dim_fc, nghost_fc);
			comp += ncomp_per_dim_fc;
		}
	}

	// compute derived vars
	for (auto const &dname : derivedNames_) {
		ComputeDerivedVar(lev, dname, plotMF, comp);
		comp++;
	}

	return plotMF;
}

// put together an array of multifabs for writing
template <typename problem_t> auto AMRSimulation<problem_t>::PlotFileMF() const -> amrex::Vector<amrex::MultiFab>
{
	amrex::Vector<amrex::MultiFab> r;
	for (int i = 0; i <= finest_level; ++i) {
		r.push_back(PlotFileMFAtLevel(i));
	}
	return r;
}

// do in-situ rendering with Ascent
#ifdef AMREX_USE_ASCENT
template <typename problem_t> void AMRSimulation<problem_t>::AscentCustomActions(conduit::Node const &blueprintMesh)
{
	BL_PROFILE("AMRSimulation::AscentCustomActions()");

	// add a scene with a pseudocolor plot
	Node scenes;
	scenes["s1/plots/p1/type"] = "pseudocolor";
	scenes["s1/plots/p1/field"] = "gasDensity";

	// set the output file name (ascent will add ".png")
	scenes["s1/renders/r1/image_prefix"] = "render_density%05d";

	// set camera position
	amrex::Array<double, 3> position = {-0.6, -0.6, -0.8};
	scenes["s1/renders/r1/camera/position"].set_float64_ptr(position.data(), 3);

	// setup actions
	Node actions;
	Node &add_plots = actions.append();
	add_plots["action"] = "add_scenes";
	add_plots["scenes"] = scenes;
	actions.append()["action"] = "execute";
	actions.append()["action"] = "reset";

	// send AMR mesh to ascent, do render
	ascent_.publish(blueprintMesh);
	ascent_.execute(actions); // will be replaced by ascent_actions.yml if present
}

// do Ascent render
template <typename problem_t> void AMRSimulation<problem_t>::RenderAscent()
{
	BL_PROFILE("AMRSimulation::RenderAscent()");

	// combine multifabs
	amrex::Vector<amrex::MultiFab> mf = PlotFileMF();
	amrex::Vector<const amrex::MultiFab *> mf_ptr = amrex::GetVecOfConstPtrs(mf);
	amrex::Vector<std::string> varnames;
	varnames.insert(varnames.end(), componentNames_cc_.begin(), componentNames_cc_.end());
	varnames.insert(varnames.end(), derivedNames_.begin(), derivedNames_.end());

	// rescale geometry
	// (Ascent fails to render if you use parsec-size boxes in units of cm...)
	amrex::Vector<amrex::Geometry> rescaledGeom = Geom();
	const amrex::Real length = geom[0].ProbLength(0);
	for (int i = 0; i < rescaledGeom.size(); ++i) {
		auto const &dlo = rescaledGeom[i].ProbLoArray();
		auto const &dhi = rescaledGeom[i].ProbHiArray();
		std::array<amrex::Real, AMREX_SPACEDIM> new_dlo{};
		std::array<amrex::Real, AMREX_SPACEDIM> new_dhi{};
		for (int k = 0; k < AMREX_SPACEDIM; ++k) {
			new_dlo[k] = dlo[k] / length;
			new_dhi[k] = dhi[k] / length;
		}
		amrex::RealBox rescaledRealBox(new_dlo, new_dhi);
		rescaledGeom[i].ProbDomain(rescaledRealBox);
	}

	// wrap MultiFabs into a Blueprint mesh
	conduit::Node blueprintMesh;
	amrex::MultiLevelToBlueprint(finest_level + 1, mf_ptr, varnames, rescaledGeom, tNew_[0], istep, refRatio(), blueprintMesh);

	// pass Blueprint mesh to Ascent, run actions
	AscentCustomActions(blueprintMesh);
}
#endif // AMREX_USE_ASCENT

// write plotfile to disk
template <typename problem_t> void AMRSimulation<problem_t>::WritePlotFile() const
{
	BL_PROFILE("AMRSimulation::WritePlotFile()");

#ifndef AMREX_USE_HDF5
	if (amrex::AsyncOut::UseAsyncOut()) {
		// ensure that we flush any plotfiles that are currently being written
		amrex::AsyncOut::Finish();
	}
#endif

	// now construct output and submit to async write queue
	const std::string &plotfilename = PlotFileName(istep[0]);
	amrex::Vector<amrex::MultiFab> mf = PlotFileMF();
	amrex::Vector<const amrex::MultiFab *> mf_ptr = amrex::GetVecOfConstPtrs(mf);
	amrex::Vector<std::string> varnames;
	varnames.insert(varnames.end(), componentNames_cc_.begin(), componentNames_cc_.end());
	if constexpr (Physics_Indices<problem_t>::nvarTotal_fc > 0) {
		for (int icomp = 0; icomp < Physics_Indices<problem_t>::nvarTotal_fc; ++icomp) {
			varnames.push_back(componentNames_fc_[icomp]);
		}
	}
	varnames.insert(varnames.end(), derivedNames_.begin(), derivedNames_.end());

	// write plotfile
	amrex::Print() << "Writing plotfile " << plotfilename << "\n";

#ifdef AMREX_USE_HDF5
	amrex::WriteMultiLevelPlotfileHDF5(plotfilename, finest_level + 1, mf_ptr, varnames, Geom(), tNew_[0], istep, refRatio());
#else
	amrex::WriteMultiLevelPlotfile(plotfilename, finest_level + 1, mf_ptr, varnames, Geom(), tNew_[0], istep, refRatio());
#endif
}

template <typename problem_t> void AMRSimulation<problem_t>::SetLastCheckpointSymlink(std::string const &checkpointname) const
{
	// creates a symlink pointing to the most recent checkpoint

	if (amrex::ParallelDescriptor::IOProcessor()) {
		std::string lastSymlinkName = "last_chk";

		// remove previous symlink, if it exists
		if (std::filesystem::is_symlink(lastSymlinkName)) {
			std::filesystem::remove(lastSymlinkName);
		}
		// create symlink
		std::filesystem::create_directory_symlink(checkpointname, lastSymlinkName);
	}
}

template <typename problem_t> void AMRSimulation<problem_t>::WriteCheckpointFile() const
{
	BL_PROFILE("AMRSimulation::WriteCheckpointFile()");

	// chk00010            write a checkpoint file with this root directory
	// chk00010/Header     this contains information you need to save (e.g.,
	// finest_level, t_new, etc.) and also
	//                     the BoxArrays at each level
	// chk00010/Level_0/
	// chk00010/Level_1/
	// etc.                these subdirectories will hold the MultiFab data at
	// each level of refinement

	// checkpoint file name, e.g., chk00010
	const std::string &checkpointname = amrex::Concatenate(chk_file, istep[0]);

	amrex::Print() << "Writing checkpoint " << checkpointname << "\n";

	const int nlevels = finest_level + 1;

	// ---- prebuild a hierarchy of directories
	// ---- dirName is built first.  if dirName exists, it is renamed.  then build
	// ---- dirName/subDirPrefix_0 .. dirName/subDirPrefix_nlevels-1
	// ---- if callBarrier is true, call ParallelDescriptor::Barrier()
	// ---- after all directories are built
	// ---- ParallelDescriptor::IOProcessor() creates the directories
	amrex::PreBuildDirectorHierarchy(checkpointname, "Level_", nlevels, true);

	// write Header file
	if (amrex::ParallelDescriptor::IOProcessor()) {

		std::string HeaderFileName(checkpointname + "/Header");
		amrex::VisMF::IO_Buffer io_buffer(amrex::VisMF::IO_Buffer_Size);
		std::ofstream HeaderFile;
		HeaderFile.rdbuf()->pubsetbuf(io_buffer.dataPtr(), io_buffer.size());
		HeaderFile.open(HeaderFileName.c_str(), std::ofstream::out | std::ofstream::trunc | std::ofstream::binary);
		if (!HeaderFile.good()) {
			amrex::FileOpenFailed(HeaderFileName);
		}

		HeaderFile.precision(17);

		// write out title line
		HeaderFile << "Checkpoint file for QuokkaCode\n";

		// write out finest_level
		HeaderFile << finest_level << "\n";

		// write out array of istep
		for (int i = 0; i < istep.size(); ++i) {
			HeaderFile << istep[i] << " ";
		}
		HeaderFile << "\n";

		// write out array of dt
		for (int i = 0; i < dt_.size(); ++i) {
			HeaderFile << dt_[i] << " ";
		}
		HeaderFile << "\n";

		// write out array of t_new
		for (int i = 0; i < tNew_.size(); ++i) {
			HeaderFile << tNew_[i] << " ";
		}
		HeaderFile << "\n";

		// write the BoxArray at each level
		for (int lev = 0; lev <= finest_level; ++lev) {
			boxArray(lev).writeOn(HeaderFile);
			HeaderFile << '\n';
		}
	}

	// write the cell-centred MultiFab data to, e.g., chk00010/Level_0/
	for (int lev = 0; lev <= finest_level; ++lev) {
		amrex::VisMF::Write(state_new_cc_[lev], amrex::MultiFabFileFullPrefix(lev, checkpointname, "Level_", "Cell"));
	}

	// write the face-centred MultiFab data to, e.g., chk00010/Level_0/
	if constexpr (Physics_Indices<problem_t>::nvarTotal_fc > 0) {
		for (int idim = 0; idim < AMREX_SPACEDIM; ++idim) {
			for (int lev = 0; lev <= finest_level; ++lev) {
				amrex::VisMF::Write(state_new_fc_[lev][idim], amrex::MultiFabFileFullPrefix(lev, checkpointname, "Level_",
													    std::string("Face_") + quokka::face_dir_str[idim]));
			}
		}
	}

	// create symlink and point it at this checkpoint dir
	SetLastCheckpointSymlink(checkpointname);
}

// utility to skip to next line in Header
inline void GotoNextLine(std::istream &is)
{
	constexpr std::streamsize bl_ignore_max{100000};
	is.ignore(bl_ignore_max, '\n');
}

template <typename problem_t> void AMRSimulation<problem_t>::ReadCheckpointFile()
{
	BL_PROFILE("AMRSimulation::ReadCheckpointFile()");

	amrex::Print() << "Restart from checkpoint " << restart_chkfile << "\n";

	// Header
	std::string File(restart_chkfile + "/Header");

	amrex::VisMF::IO_Buffer io_buffer(amrex::VisMF::GetIOBufferSize());

	amrex::Vector<char> fileCharPtr;
	amrex::ParallelDescriptor::ReadAndBcastFile(File, fileCharPtr);
	std::string fileCharPtrString(fileCharPtr.dataPtr());
	std::istringstream is(fileCharPtrString, std::istringstream::in);

	std::string line;
	std::string word;

	// read in title line
	std::getline(is, line);

	// read in finest_level
	is >> finest_level;
	GotoNextLine(is);

	// read in array of istep
	std::getline(is, line);
	{
		std::istringstream lis(line);
		int i = 0;
		while (lis >> word) {
			istep[i++] = std::stoi(word);
		}
	}

	// read in array of dt
	std::getline(is, line);
	{
		std::istringstream lis(line);
		int i = 0;
		while (lis >> word) {
			dt_[i++] = std::stod(word);
		}
	}

	// read in array of t_new
	std::getline(is, line);
	{
		std::istringstream lis(line);
		int i = 0;
		while (lis >> word) {
			tNew_[i++] = std::stod(word);
		}
	}

	amrex::Vector<amrex::MultiFab>  tmp;

	for (int lev = 0; lev <= finest_level; ++lev) {
		// read in level 'lev' BoxArray from Header
		amrex::BoxArray ba;
		ba.readFrom(is);
		GotoNextLine(is);

		/*Create New BoxArray at Level 0 for optimum load distribution*/
		if (lev == 0) {
			amrex::IntVect fac(2);
<<<<<<< HEAD
			amrex::IntVect domlo{AMREX_D_DECL(0, 0, 0)};
			amrex::IntVect domhi{AMREX_D_DECL(ba[ba.size() - 1].bigEnd(0), ba[ba.size() - 1].bigEnd(1), ba[ba.size() - 1].bigEnd(2))};
			amrex::Box dom(domlo, domhi);
			amrex::Box dom2 = amrex::refine(amrex::coarsen(dom, 2), 2);
=======
			const amrex::IntVect domlo{AMREX_D_DECL(0, 0, 0)};
			const amrex::IntVect domhi{AMREX_D_DECL(ba[ba.size() - 1].bigEnd(0), ba[ba.size() - 1].bigEnd(1), ba[ba.size() - 1].bigEnd(2))};
			const amrex::Box dom(domlo, domhi);
			const amrex::Box dom2 = amrex::refine(amrex::coarsen(dom, 2), 2);
>>>>>>> 6c2a334a
			for (int idim = 0; idim < AMREX_SPACEDIM; ++idim) {
				if (dom.length(idim) != dom2.length(idim)) {
					fac[idim] = 1;
				}
			}
			amrex::BoxArray ba_lev0(amrex::coarsen(dom, fac));
			ba_lev0.maxSize(max_grid_size[0] / fac);
			ba_lev0.refine(fac);
			// Boxes in ba have even number of cells in each direction
			// unless the domain has odd number of cells in that direction.
			ChopGrids(0, ba_lev0, amrex::ParallelDescriptor::NProcs());
			ba = ba_lev0;
		}

		// create a distribution mapping
		amrex::DistributionMapping dm{ba, amrex::ParallelDescriptor::NProcs()};

		// set BoxArray grids and DistributionMapping dmap in AMReX_AmrMesh.H class
		SetBoxArray(lev, ba);
		SetDistributionMap(lev, dm);

		// build MultiFab and FluxRegister data
		const int ncomp_cc = Physics_Indices<problem_t>::nvarTotal_cc;
		const int nghost_cc = nghost_cc_;
		state_old_cc_[lev].define(grids[lev], dmap[lev], ncomp_cc, nghost_cc);
		state_new_cc_[lev].define(grids[lev], dmap[lev], ncomp_cc, nghost_cc);
		max_signal_speed_[lev].define(ba, dm, 1, nghost_cc);

		if (lev > 0 && (do_reflux != 0)) {
			flux_reg_[lev] = std::make_unique<amrex::YAFluxRegister>(ba, boxArray(lev - 1), dm, DistributionMap(lev - 1), Geom(lev), Geom(lev - 1),
										 refRatio(lev - 1), lev, ncomp_cc);
		}

		const int ncomp_per_dim_fc = Physics_Indices<problem_t>::nvarPerDim_fc;
		const int nghost_fc = nghost_fc_;
		if constexpr (Physics_Indices<problem_t>::nvarTotal_fc > 0) {
			for (int idim = 0; idim < AMREX_SPACEDIM; ++idim) {
				state_new_fc_[lev][idim] =
				    amrex::MultiFab(amrex::convert(ba, amrex::IntVect::TheDimensionVector(idim)), dm, ncomp_per_dim_fc, nghost_fc);
				state_old_fc_[lev][idim] =
				    amrex::MultiFab(amrex::convert(ba, amrex::IntVect::TheDimensionVector(idim)), dm, ncomp_per_dim_fc, nghost_fc);
			}
		}
	}

	// read in the MultiFab data
	for (int lev = 0; lev <= finest_level; ++lev) {
		// cell-centred
		if (lev == 0) {
			amrex::MultiFab tmp;
			amrex::VisMF::Read(tmp, amrex::MultiFabFileFullPrefix(lev, restart_chkfile, "Level_", "Cell"));
			state_new_cc_[0].ParallelCopy(tmp, 0, 0, Physics_Indices<problem_t>::nvarTotal_cc, nghost_cc_, nghost_cc_);
		} else {
			amrex::VisMF::Read(state_new_cc_[lev], amrex::MultiFabFileFullPrefix(lev, restart_chkfile, "Level_", "Cell"));
		}
		// face-centred
		if constexpr (Physics_Indices<problem_t>::nvarTotal_fc > 0) {
			for (int idim = 0; idim < AMREX_SPACEDIM; ++idim) {
				if (lev == 0) {
					amrex::MultiFab tmp;
					amrex::VisMF::Read(tmp, amrex::MultiFabFileFullPrefix(lev, restart_chkfile, "Level_",
											      std::string("Face_") + quokka::face_dir_str[idim]));
					state_new_fc_[0][idim].ParallelCopy(tmp, 0, 0, Physics_Indices<problem_t>::nvarPerDim_fc, nghost_fc_, nghost_fc_);
				} else {
					amrex::VisMF::Read(
					    state_new_fc_[lev][idim],
					    amrex::MultiFabFileFullPrefix(lev, restart_chkfile, "Level_", std::string("Face_") + quokka::face_dir_str[idim]));
				}
			}
		}
	}
	areInitialConditionsDefined_ = true;
}

#endif // SIMULATION_HPP_<|MERGE_RESOLUTION|>--- conflicted
+++ resolved
@@ -1899,17 +1899,10 @@
 		/*Create New BoxArray at Level 0 for optimum load distribution*/
 		if (lev == 0) {
 			amrex::IntVect fac(2);
-<<<<<<< HEAD
-			amrex::IntVect domlo{AMREX_D_DECL(0, 0, 0)};
-			amrex::IntVect domhi{AMREX_D_DECL(ba[ba.size() - 1].bigEnd(0), ba[ba.size() - 1].bigEnd(1), ba[ba.size() - 1].bigEnd(2))};
-			amrex::Box dom(domlo, domhi);
-			amrex::Box dom2 = amrex::refine(amrex::coarsen(dom, 2), 2);
-=======
 			const amrex::IntVect domlo{AMREX_D_DECL(0, 0, 0)};
 			const amrex::IntVect domhi{AMREX_D_DECL(ba[ba.size() - 1].bigEnd(0), ba[ba.size() - 1].bigEnd(1), ba[ba.size() - 1].bigEnd(2))};
 			const amrex::Box dom(domlo, domhi);
 			const amrex::Box dom2 = amrex::refine(amrex::coarsen(dom, 2), 2);
->>>>>>> 6c2a334a
 			for (int idim = 0; idim < AMREX_SPACEDIM; ++idim) {
 				if (dom.length(idim) != dom2.length(idim)) {
 					fac[idim] = 1;
