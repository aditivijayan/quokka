#ifndef HYDRO_SYSTEM_HPP_ // NOLINT
#define HYDRO_SYSTEM_HPP_
//==============================================================================
// TwoMomentRad - a radiation transport library for patch-based AMR codes
// Copyright 2020 Benjamin Wibking.
// Released under the MIT license. See LICENSE file included in the GitHub repo.
//==============================================================================
/// \file hydro_system.hpp
/// \brief Defines a class for solving the Euler equations.
///

// c++ headers
#include <cmath>

// library headers
#include "AMReX.H"
#include "AMReX_Array4.H"
#include "AMReX_BLassert.H"
#include "AMReX_REAL.H"
#include "AMReX_iMultiFab.H"

// internal headers
#include "ArrayView.hpp"
#include "EOS.hpp"
#include "HLLC.hpp"
#include "HLLD.hpp"
#include "LLF.hpp"
#include "hyperbolic_system.hpp"
#include "physics_info.hpp"
#include "radiation_system.hpp"
#include "valarray.hpp"

// Microphysics headers
#include "extern_parameters.H"

// this struct is specialized by the user application code
//
template <typename problem_t> struct HydroSystem_Traits {
	// if true, reconstruct e_int instead of pressure
	static constexpr bool reconstruct_eint = true;
};

enum class RiemannSolver { HLLC, LLF, HLLD };

/// Class for the Euler equations of inviscid hydrodynamics
///
template <typename problem_t> class HydroSystem : public HyperbolicSystem<problem_t>
{
      public:
	static constexpr int nmscalars_ = Physics_Traits<problem_t>::numMassScalars;
	static constexpr int nscalars_ = Physics_Traits<problem_t>::numPassiveScalars;
	static constexpr int nvar_ = Physics_NumVars::numHydroVars + nscalars_;

	enum consVarIndex {
		density_index = Physics_Indices<problem_t>::hydroFirstIndex,
		x1Momentum_index,
		x2Momentum_index,
		x3Momentum_index,
		energy_index,
		internalEnergy_index, // auxiliary internal energy (rho * e)
		scalar0_index	      // first passive scalar (only present if nscalars > 0!)
	};

	enum primVarIndex {
		primDensity_index = 0,
		x1Velocity_index,
		x2Velocity_index,
		x3Velocity_index,
		pressure_index,
		primEint_index,	  // auxiliary internal energy (rho * e)
		primScalar0_index // first passive scalar (only present if nscalars > 0!)
	};

	static void ConservedToPrimitive(amrex::MultiFab const &cons_mf, amrex::MultiFab &primVar_mf, int nghost);

	static auto maxSignalSpeedLocal(amrex::MultiFab const &cons) -> amrex::Real;

	static void ComputeMaxSignalSpeed(amrex::Array4<const amrex::Real> const &cons, array_t &maxSignal, amrex::Box const &indexRange);

	static auto CheckStatesValid(amrex::MultiFab const &cons_mf) -> bool;

	AMREX_GPU_DEVICE static auto ComputePrimVars(amrex::Array4<const amrex::Real> const &cons, int i, int j, int k) -> quokka::valarray<amrex::Real, nvar_>;

	AMREX_GPU_DEVICE static auto ComputeConsVars(quokka::valarray<amrex::Real, nvar_> const &prim) -> quokka::valarray<amrex::Real, nvar_>;

	AMREX_GPU_DEVICE static auto ComputePressure(amrex::Array4<const amrex::Real> const &cons, int i, int j, int k) -> amrex::Real;

	AMREX_GPU_DEVICE static auto ComputeSoundSpeed(amrex::Array4<const amrex::Real> const &cons, int i, int j, int k) -> amrex::Real;

	AMREX_GPU_DEVICE static auto ComputeVelocityX1(amrex::Array4<const amrex::Real> const &cons, int i, int j, int k) -> amrex::Real;

	AMREX_GPU_DEVICE static auto ComputeVelocityX2(amrex::Array4<const amrex::Real> const &cons, int i, int j, int k) -> amrex::Real;

	AMREX_GPU_DEVICE static auto ComputeVelocityX3(amrex::Array4<const amrex::Real> const &cons, int i, int j, int k) -> amrex::Real;

	AMREX_GPU_DEVICE static auto isStateValid(amrex::Array4<const amrex::Real> const &cons, int i, int j, int k) -> bool;

	static void ComputeRhsFromFluxes(amrex::MultiFab &rhs_mf, std::array<amrex::MultiFab, AMREX_SPACEDIM> const &fluxArray,
					 amrex::GpuArray<amrex::Real, AMREX_SPACEDIM> dx, int nvars);

	static void PredictStep(amrex::MultiFab const &consVarOld, amrex::MultiFab &consVarNew, amrex::MultiFab const &rhs, double dt, int nvars,
				amrex::iMultiFab &redoFlag_mf);

	static void AddFluxesRK2(amrex::MultiFab &Unew_mf, amrex::MultiFab const &U0_mf, amrex::MultiFab const &U1_mf, amrex::MultiFab const &rhs_mf, double dt,
				 int nvars, amrex::iMultiFab &redoFlag_mf);

	AMREX_GPU_DEVICE static auto GetGradFixedPotential(amrex::GpuArray<amrex::Real, AMREX_SPACEDIM> posvec) -> amrex::GpuArray<amrex::Real, AMREX_SPACEDIM>;

	static void EnforceLimits(amrex::Real densityFloor, amrex::Real pressureFloor, amrex::Real speedCeiling, amrex::Real tempCeiling, amrex::Real tempFloor,
				  amrex::MultiFab &state_mf);

	static void AddInternalEnergyPdV(amrex::MultiFab &rhs_mf, amrex::MultiFab const &consVar_mf, amrex::GpuArray<amrex::Real, AMREX_SPACEDIM> dx,
					 std::array<amrex::MultiFab, AMREX_SPACEDIM> const &faceVelArray, amrex::iMultiFab const &redoFlag_mf);

	static void SyncDualEnergy(amrex::MultiFab &consVar_mf);

	template <RiemannSolver RIEMANN, FluxDir DIR>
	static void ComputeFluxes(amrex::MultiFab &x1Flux_mf, amrex::MultiFab &x1FaceVel_mf, amrex::MultiFab const &x1LeftState_mf,
				  amrex::MultiFab const &x1RightState_mf, amrex::MultiFab const &primVar_mf, amrex::Real K_visc);

	template <FluxDir DIR>
	static void ComputeFirstOrderFluxes(amrex::Array4<const amrex::Real> const &consVar, array_t &x1FluxDiffusive, amrex::Box const &indexRange);

	template <FluxDir DIR> static void ComputeFlatteningCoefficients(amrex::MultiFab const &primVar_mf, amrex::MultiFab &x1Chi_mf, int nghost);

	template <FluxDir DIR>
	static void FlattenShocks(amrex::MultiFab const &q_mf, amrex::MultiFab const &x1Chi_mf, amrex::MultiFab const &x2Chi_mf,
				  amrex::MultiFab const &x3Chi_mf, amrex::MultiFab &x1LeftState_mf, amrex::MultiFab &x1RightState_mf, int nghost, int nvars);

	// C++ does not allow constexpr to be uninitialized, even in a templated
	// class!
	static constexpr double gamma_ = quokka::EOS_Traits<problem_t>::gamma;
	static constexpr double cs_iso_ = quokka::EOS_Traits<problem_t>::cs_isothermal;
	static constexpr auto is_eos_isothermal() -> bool { return (gamma_ == 1.0); }

	static constexpr bool reconstruct_eint = HydroSystem_Traits<problem_t>::reconstruct_eint;
};

template <typename problem_t> void HydroSystem<problem_t>::ConservedToPrimitive(amrex::MultiFab const &cons_mf, amrex::MultiFab &primVar_mf, const int nghost)
{
	// convert conserved to primitive variables
	auto const &cons = cons_mf.const_arrays();
	auto const &primVar = primVar_mf.arrays();
	amrex::IntVect ng{AMREX_D_DECL(nghost, nghost, nghost)};

	amrex::ParallelFor(cons_mf, ng, [=] AMREX_GPU_DEVICE(int bx, int i, int j, int k) {
		const auto rho = cons[bx](i, j, k, density_index);
		const auto px = cons[bx](i, j, k, x1Momentum_index);
		const auto py = cons[bx](i, j, k, x2Momentum_index);
		const auto pz = cons[bx](i, j, k, x3Momentum_index);
		const auto E = cons[bx](i, j, k, energy_index); // *total* gas energy per unit volume
		const auto Eint_aux = cons[bx](i, j, k, internalEnergy_index);

		AMREX_ASSERT(!std::isnan(rho));
		AMREX_ASSERT(!std::isnan(px));
		AMREX_ASSERT(!std::isnan(py));
		AMREX_ASSERT(!std::isnan(pz));
		AMREX_ASSERT(!std::isnan(E));

		const auto vx = px / rho;
		const auto vy = py / rho;
		const auto vz = pz / rho;
		const auto kinetic_energy = 0.5 * rho * (vx * vx + vy * vy + vz * vz);
		const auto Eint_cons = E - kinetic_energy;

		const amrex::Real Pgas = ComputePressure(cons[bx], i, j, k);
		const amrex::Real eint_cons = Eint_cons / rho;
		const amrex::Real eint_aux = Eint_aux / rho;

		AMREX_ASSERT(rho > 0.);
		if constexpr (!is_eos_isothermal()) {
			AMREX_ASSERT(Pgas > 0.);
		}

		primVar[bx](i, j, k, primDensity_index) = rho;
		primVar[bx](i, j, k, x1Velocity_index) = vx;
		primVar[bx](i, j, k, x2Velocity_index) = vy;
		primVar[bx](i, j, k, x3Velocity_index) = vz;

		if constexpr (reconstruct_eint) {
			// save specific internal energy (SIE) == (Etot - KE) / rho
			primVar[bx](i, j, k, pressure_index) = eint_cons;
			// save auxiliary specific internal energy (SIE) == Eint_aux / rho
			primVar[bx](i, j, k, primEint_index) = eint_aux;
		} else {
			// save pressure
			primVar[bx](i, j, k, pressure_index) = Pgas;
			// save auxiliary internal energy (rho * e)
			primVar[bx](i, j, k, primEint_index) = Eint_aux;
		}

		// copy any passive scalars
		for (int nc = 0; nc < nscalars_; ++nc) {
			primVar[bx](i, j, k, primScalar0_index + nc) = cons[bx](i, j, k, scalar0_index + nc);
		}
	});
}

template <typename problem_t> auto HydroSystem<problem_t>::maxSignalSpeedLocal(amrex::MultiFab const &cons_mf) -> amrex::Real
{
	// return maximum signal speed on local grids

	auto const &cons = cons_mf.const_arrays();
	return amrex::ParReduce(amrex::TypeList<amrex::ReduceOpMax>{}, amrex::TypeList<amrex::Real>{}, cons_mf,
				amrex::IntVect(0), // no ghost cells
				[=] AMREX_GPU_DEVICE(int bx, int i, int j, int k) noexcept -> amrex::GpuTuple<amrex::Real> {
					const auto rho = cons[bx](i, j, k, HydroSystem<problem_t>::density_index);
					const auto px = cons[bx](i, j, k, HydroSystem<problem_t>::x1Momentum_index);
					const auto py = cons[bx](i, j, k, HydroSystem<problem_t>::x2Momentum_index);
					const auto pz = cons[bx](i, j, k, HydroSystem<problem_t>::x3Momentum_index);
					const auto kinetic_energy = (px * px + py * py + pz * pz) / (2.0 * rho);
					const double abs_vel = std::sqrt(2.0 * kinetic_energy / rho);
					double cs = NAN;

					if constexpr (is_eos_isothermal()) {
						cs = cs_iso_;
					} else {
						cs = ComputeSoundSpeed(cons[bx], i, j, k);
					}
					return {cs + abs_vel};
				});
}

template <typename problem_t>
void HydroSystem<problem_t>::ComputeMaxSignalSpeed(amrex::Array4<const amrex::Real> const &cons, array_t &maxSignal, amrex::Box const &indexRange)
{
	amrex::ParallelFor(indexRange, [=] AMREX_GPU_DEVICE(int i, int j, int k) {
		const auto press = cons(i, j, k, pressure_index);
		const auto rho = cons(i, j, k, density_index);
		const auto px = cons(i, j, k, x1Momentum_index);
		const auto py = cons(i, j, k, x2Momentum_index);
		const auto pz = cons(i, j, k, x3Momentum_index);
		AMREX_ASSERT(!std::isnan(rho));
		AMREX_ASSERT(!std::isnan(px));
		AMREX_ASSERT(!std::isnan(py));
		AMREX_ASSERT(!std::isnan(pz));

		const auto vx = px / rho;
		const auto vy = py / rho;
		const auto vz = pz / rho;
		const double vel_mag = std::sqrt(vx * vx + vy * vy + vz * vz);
		double cs = NAN;

		if constexpr (is_eos_isothermal()) {
			cs = cs_iso_;
		} else {
			cs = ComputeSoundSpeed(cons, i, j, k); 
		}
		AMREX_ASSERT(cs > 0.);

		const double signal_max = cs + vel_mag;
		maxSignal(i, j, k) = signal_max;

	});
}

template <typename problem_t> auto HydroSystem<problem_t>::CheckStatesValid(amrex::MultiFab const &cons_mf) -> bool
{
	// check whether density or pressure are negative
	auto const &cons = cons_mf.const_arrays();

	return amrex::ParReduce(amrex::TypeList<amrex::ReduceOpLogicalAnd>{}, amrex::TypeList<bool>{}, cons_mf,
				amrex::IntVect(0), // no ghost cells
				[=] AMREX_GPU_DEVICE(int bx, int i, int j, int k) noexcept -> amrex::GpuTuple<bool> {
					const auto rho = cons[bx](i, j, k, density_index);
					const auto px = cons[bx](i, j, k, x1Momentum_index);
					const auto py = cons[bx](i, j, k, x2Momentum_index);
					const auto pz = cons[bx](i, j, k, x3Momentum_index);
					const auto E = cons[bx](i, j, k, energy_index);
					const auto vx = px / rho;
					const auto vy = py / rho;
					const auto vz = pz / rho;
					const auto kinetic_energy = 0.5 * rho * (vx * vx + vy * vy + vz * vz);
					const auto thermal_energy = E - kinetic_energy;
					const auto P = ComputePressure(cons[bx], i, j, k);

					bool negativeDensity = (rho <= 0.);
					bool negativePressure = (P <= 0.);

					if constexpr (is_eos_isothermal()) {
						if (negativeDensity) {
							printf("invalid state at (%d, %d, %d): rho %g\n", i, j, k, rho);
							return {false};
						}
					} else {
						if (negativeDensity || negativePressure) {
							printf("invalid state at (%d, %d, %d): rho %g, Etot %g, Eint %g, P %g\n", i, j, k, rho, E,
							       thermal_energy, P);
							return {false};
						}
					}
					return {true};
				});
}

template <typename problem_t>
AMREX_GPU_DEVICE AMREX_FORCE_INLINE auto HydroSystem<problem_t>::ComputePrimVars(amrex::Array4<const amrex::Real> const &cons, int i, int j,
										 int k) -> quokka::valarray<amrex::Real, nvar_>
{
	// convert to primitive vars
	const auto rho = cons(i, j, k, density_index);
	const auto px = cons(i, j, k, x1Momentum_index);
	const auto py = cons(i, j, k, x2Momentum_index);
	const auto pz = cons(i, j, k, x3Momentum_index);
	const auto E = cons(i, j, k, energy_index); // *total* gas energy per unit volume
	const auto Eint_aux = cons(i, j, k, internalEnergy_index);
	const auto vx = px / rho;
	const auto vy = py / rho;
	const auto vz = pz / rho;
	const auto kinetic_energy = 0.5 * rho * (vx * vx + vy * vy + vz * vz);
	const auto thermal_energy = E - kinetic_energy;

	amrex::Real P = NAN;
	if constexpr (is_eos_isothermal()) {
		P = rho * cs_iso_ * cs_iso_;
	} else {
		amrex::GpuArray<Real, nmscalars_> massScalars = RadSystem<problem_t>::ComputeMassScalars(cons, i, j, k);
		P = quokka::EOS<problem_t>::ComputePressure(rho, thermal_energy, massScalars);
	}

	quokka::valarray<amrex::Real, nvar_> primVars{rho, vx, vy, vz, P, Eint_aux};

	for (int n = 0; n < nscalars_; ++n) {
		primVars[primScalar0_index + n] = cons(i, j, k, scalar0_index + n);
	}
	return primVars;
}

template <typename problem_t>
AMREX_GPU_DEVICE AMREX_FORCE_INLINE auto
HydroSystem<problem_t>::ComputeConsVars(quokka::valarray<amrex::Real, nvar_> const &prim) -> quokka::valarray<amrex::Real, nvar_>
{
	// convert to conserved vars
	Real const rho = prim[0];
	Real const v1 = prim[1];
	Real const v2 = prim[2];
	Real const v3 = prim[3];
	Real const P = prim[4];
	Real const Eint_aux = prim[5];

	Real const Eint = quokka::EOS<problem_t>::ComputeEintFromPres(rho, P);
	Real const Egas = Eint + 0.5 * rho * (v1 * v1 + v2 * v2 + v3 * v3);

	quokka::valarray<amrex::Real, nvar_> consVars{rho, rho * v1, rho * v2, rho * v3, Egas, Eint_aux};

	for (int i = 0; i < nscalars_; ++i) {
		consVars[scalar0_index + i] = prim[primScalar0_index + i];
	}
	return consVars;
}

template <typename problem_t>
AMREX_GPU_DEVICE AMREX_FORCE_INLINE auto HydroSystem<problem_t>::ComputePressure(amrex::Array4<const amrex::Real> const &cons, int i, int j,
										 int k) -> amrex::Real
{
	const auto rho = cons(i, j, k, density_index);
	const auto px = cons(i, j, k, x1Momentum_index);
	const auto py = cons(i, j, k, x2Momentum_index);
	const auto pz = cons(i, j, k, x3Momentum_index);
	const auto E = cons(i, j, k, energy_index); // *total* gas energy per unit volume
	const auto vx = px / rho;
	const auto vy = py / rho;
	const auto vz = pz / rho;
	const auto kinetic_energy = 0.5 * rho * (vx * vx + vy * vy + vz * vz);
	const auto thermal_energy = E - kinetic_energy;
	amrex::Real P = NAN;

	if constexpr (is_eos_isothermal()) {
		P = rho * cs_iso_ * cs_iso_;
	} else {
		amrex::GpuArray<Real, nmscalars_> massScalars = RadSystem<problem_t>::ComputeMassScalars(cons, i, j, k);
		P = quokka::EOS<problem_t>::ComputePressure(rho, thermal_energy, massScalars);
	}
	return P;
}

template <typename problem_t>
AMREX_GPU_DEVICE AMREX_FORCE_INLINE auto HydroSystem<problem_t>::ComputeSoundSpeed(amrex::Array4<const amrex::Real> const &cons, int i, int j,
										   int k) -> amrex::Real
{
	const auto rho = cons(i, j, k, density_index);
	const auto px = cons(i, j, k, x1Momentum_index);
	const auto py = cons(i, j, k, x2Momentum_index);
	const auto pz = cons(i, j, k, x3Momentum_index);
	const auto E = cons(i, j, k, energy_index); // *total* gas energy per unit volume
	const auto vx = px / rho;
	const auto vy = py / rho;
	const auto vz = pz / rho;
	const auto kinetic_energy = 0.5 * rho * (vx * vx + vy * vy + vz * vz);
	const auto thermal_energy = E - kinetic_energy;

	amrex::GpuArray<Real, nmscalars_> massScalars = RadSystem<problem_t>::ComputeMassScalars(cons, i, j, k);
	amrex::Real P = quokka::EOS<problem_t>::ComputePressure(rho, thermal_energy, massScalars);
	amrex::Real cs = quokka::EOS<problem_t>::ComputeSoundSpeed(rho, P, massScalars);

	return cs;
}

template <typename problem_t>
AMREX_GPU_DEVICE AMREX_FORCE_INLINE auto HydroSystem<problem_t>::ComputeVelocityX1(amrex::Array4<const amrex::Real> const &cons, int i, int j,
										   int k) -> amrex::Real
{
	amrex::Real const rho = cons(i, j, k, density_index);
	amrex::Real const vel_x = cons(i, j, k, x1Momentum_index) / rho;
	return vel_x;
}

template <typename problem_t>
AMREX_GPU_DEVICE AMREX_FORCE_INLINE auto HydroSystem<problem_t>::ComputeVelocityX2(amrex::Array4<const amrex::Real> const &cons, int i, int j,
										   int k) -> amrex::Real
{
	amrex::Real const rho = cons(i, j, k, density_index);
	amrex::Real const vel_y = cons(i, j, k, x2Momentum_index) / rho;
	return vel_y;
}

template <typename problem_t>
AMREX_GPU_DEVICE AMREX_FORCE_INLINE auto HydroSystem<problem_t>::ComputeVelocityX3(amrex::Array4<const amrex::Real> const &cons, int i, int j,
										   int k) -> amrex::Real
{
	amrex::Real const rho = cons(i, j, k, density_index);
	amrex::Real const vel_z = cons(i, j, k, x3Momentum_index) / rho;
	return vel_z;
}

template <typename problem_t>
AMREX_GPU_DEVICE AMREX_FORCE_INLINE auto HydroSystem<problem_t>::isStateValid(amrex::Array4<const amrex::Real> const &cons, int i, int j, int k) -> bool
{
	// check if cons(i, j, k) is a valid state
	const amrex::Real rho = cons(i, j, k, density_index);
	bool isDensityPositive = (rho > 0.);
	bool isMassScalarPositive = true;
	if constexpr (nmscalars_ > 0) {
		amrex::GpuArray<Real, nmscalars_> massScalars_ = RadSystem<problem_t>::ComputeMassScalars(cons, i, j, k);

		for (int idx = 0; idx < nmscalars_; ++idx) {
			if (massScalars_[idx] < 0.0) {
				isMassScalarPositive = false;
				break; // Exit the loop early if any element is not positive
			}
		}
	}
	// when the dual energy method is used, we *cannot* reset on pressure
	// failures. on the other hand, we don't need to -- the auxiliary internal
	// energy is used instead!


	const amrex::Real vx = cons(i, j, k, x1Momentum_index)/rho;
	const amrex::Real vy = cons(i, j, k, x2Momentum_index)/rho;
	const amrex::Real vz = cons(i, j, k, x3Momentum_index)/rho;
	double speed = std::sqrt(vx*vx + vy*vy + vz*vz);
	double soundspeed = ComputeSoundSpeed(cons, i, j, k);
	double MachNumber = speed/soundspeed;
	// if(i==64 && j==20 && k==506){
	// 	printf("M at %d,%d,%d is =%.2e\n", i,j,k, MachNumber);
	// 	printf("Sound speed, speed=%.2e, %.2e\n", soundspeed, speed);
	// }
	// cs = ComputeSoundSpeed(cons[bx], i, j, k);

	return isDensityPositive && isMassScalarPositive;
}

template <typename problem_t>
void HydroSystem<problem_t>::ComputeRhsFromFluxes(amrex::MultiFab &rhs_mf, std::array<amrex::MultiFab, AMREX_SPACEDIM> const &fluxArray,
						  amrex::GpuArray<amrex::Real, AMREX_SPACEDIM> dx, const int nvars)
{
	// compute the total right-hand-side for the MOL integration

	// By convention, the fluxes are defined on the left edge of each zone,
	// i.e. flux_(i) is the flux *into* zone i through the interface on the
	// left of zone i, and -1.0*flux(i+1) is the flux *into* zone i through
	// the interface on the right of zone i.

	auto const x1Flux = fluxArray[0].const_arrays();
#if AMREX_SPACEDIM >= 2
	auto const x2Flux = fluxArray[1].const_arrays();
#endif
#if AMREX_SPACEDIM == 3
	auto const x3Flux = fluxArray[2].const_arrays();
#endif
	auto rhs = rhs_mf.arrays();

	amrex::ParallelFor(rhs_mf, amrex::IntVect{0}, nvars, [=] AMREX_GPU_DEVICE(int bx, int i, int j, int k, int n) noexcept {
		rhs[bx](i, j, k, n) = AMREX_D_TERM((1.0 / dx[0]) * (x1Flux[bx](i, j, k, n) - x1Flux[bx](i + 1, j, k, n)),
						   +(1.0 / dx[1]) * (x2Flux[bx](i, j, k, n) - x2Flux[bx](i, j + 1, k, n)),
						   +(1.0 / dx[2]) * (x3Flux[bx](i, j, k, n) - x3Flux[bx](i, j, k + 1, n)));
							
	});
}

template <typename problem_t>
void HydroSystem<problem_t>::PredictStep(amrex::MultiFab const &consVarOld_mf, amrex::MultiFab &consVarNew_mf, amrex::MultiFab const &rhs_mf, const double dt,
					 const int nvars, amrex::iMultiFab &redoFlag_mf)
{
	BL_PROFILE("HydroSystem::PredictStep()");

	auto const &consVarOld = consVarOld_mf.const_arrays();
	auto const &rhs = rhs_mf.const_arrays();
	auto consVarNew = consVarNew_mf.arrays();
	auto redoFlag = redoFlag_mf.arrays();

	amrex::ParallelFor(consVarNew_mf, [=] AMREX_GPU_DEVICE(int bx, int i, int j, int k) noexcept {
		for (int n = 0; n < nvars; ++n) {
			consVarNew[bx](i, j, k, n) = consVarOld[bx](i, j, k, n) + dt * rhs[bx](i, j, k, n);
		}
		// check if state is valid -- flag for re-do if not
		if (!isStateValid(consVarNew[bx], i, j, k)) {
			redoFlag[bx](i, j, k) = quokka::redoFlag::redo;
		} else {
			redoFlag[bx](i, j, k) = quokka::redoFlag::none;
		}
	});
}

template <typename problem_t>
void HydroSystem<problem_t>::AddFluxesRK2(amrex::MultiFab &Unew_mf, amrex::MultiFab const &U0_mf, amrex::MultiFab const &U1_mf, amrex::MultiFab const &rhs_mf,
					  const double dt, const int nvars, amrex::iMultiFab &redoFlag_mf)
{
	BL_PROFILE("HyperbolicSystem::AddFluxesRK2()");

	auto const &U0 = U0_mf.const_arrays();
	auto const &U1 = U1_mf.const_arrays();
	auto const &rhs = rhs_mf.const_arrays();
	auto U_new = Unew_mf.arrays();
	auto redoFlag = redoFlag_mf.arrays();

	amrex::ParallelFor(Unew_mf, [=] AMREX_GPU_DEVICE(int bx, int i, int j, int k) noexcept {
		for (int n = 0; n < nvars; ++n) {
			// RK-SSP2 integrator
			const double U_0 = U0[bx](i, j, k, n);
			const double U_1 = U1[bx](i, j, k, n);
			const double FU = dt * rhs[bx](i, j, k, n);

			// save results in U_new
			U_new[bx](i, j, k, n) = (0.5 * U_0 + 0.5 * U_1) + 0.5 * FU;
		}

		// check if state is valid -- flag for re-do if not
		if (!isStateValid(U_new[bx], i, j, k)) {
			redoFlag[bx](i, j, k) = quokka::redoFlag::redo;
		} else {
			redoFlag[bx](i, j, k) = quokka::redoFlag::none;
		}
	});
}

template <typename problem_t>
template <FluxDir DIR>
void HydroSystem<problem_t>::ComputeFlatteningCoefficients(amrex::MultiFab const &primVar_mf, amrex::MultiFab &x1Chi_mf, const int nghost)
{
	// compute the PPM shock flattening coefficient following
	//   Appendix B1 of Mignone+ 2005 [this description has typos].
	// Method originally from Miller & Colella,
	//   Journal of Computational Physics 183, 26–82 (2002) [no typos].

	constexpr double beta_max = 0.85;
	constexpr double beta_min = 0.75;
	constexpr double Zmax = 0.75;
	constexpr double Zmin = 0.25;

	auto const &primVar_in = primVar_mf.const_arrays();
	auto x1Chi_in = x1Chi_mf.arrays();
	amrex::IntVect ng{AMREX_D_DECL(nghost, nghost, nghost)};

	// cell-centered kernel
	amrex::ParallelFor(primVar_mf, ng, [=] AMREX_GPU_DEVICE(int bx, int i_in, int j_in, int k_in) {
		quokka::Array4View<const amrex::Real, DIR> primVar(primVar_in[bx]);
		quokka::Array4View<amrex::Real, DIR> x1Chi(x1Chi_in[bx]);
		auto [i, j, k] = quokka::reorderMultiIndex<DIR>(i_in, j_in, k_in);

		amrex::Real Pplus2 = primVar(i + 2, j, k, pressure_index);
		amrex::Real Pplus1 = primVar(i + 1, j, k, pressure_index);
		amrex::Real P = primVar(i, j, k, pressure_index);
		amrex::Real Pminus1 = primVar(i - 1, j, k, pressure_index);
		amrex::Real Pminus2 = primVar(i - 2, j, k, pressure_index);

		if constexpr (reconstruct_eint) {
			// compute (rho e) (gamma - 1)
			amrex::GpuArray<Real, nmscalars_> massScalars_plus2 = RadSystem<problem_t>::ComputeMassScalars(primVar, i + 2, j, k);
			Pplus2 = quokka::EOS<problem_t>::ComputePressure(primVar(i + 2, j, k, primDensity_index),
									 primVar(i + 2, j, k, primDensity_index) * Pplus2, massScalars_plus2);
			amrex::GpuArray<Real, nmscalars_> massScalars_plus1 = RadSystem<problem_t>::ComputeMassScalars(primVar, i + 1, j, k);
			Pplus1 = quokka::EOS<problem_t>::ComputePressure(primVar(i + 1, j, k, primDensity_index),
									 primVar(i + 1, j, k, primDensity_index) * Pplus1, massScalars_plus1);
			amrex::GpuArray<Real, nmscalars_> massScalars = RadSystem<problem_t>::ComputeMassScalars(primVar, i, j, k);
			P = quokka::EOS<problem_t>::ComputePressure(primVar(i, j, k, primDensity_index), primVar(i, j, k, primDensity_index) * P, massScalars);
			amrex::GpuArray<Real, nmscalars_> massScalars_minus1 = RadSystem<problem_t>::ComputeMassScalars(primVar, i - 1, j, k);
			Pminus1 = quokka::EOS<problem_t>::ComputePressure(primVar(i - 1, j, k, primDensity_index),
									  primVar(i - 1, j, k, primDensity_index) * Pminus1, massScalars_minus1);
			amrex::GpuArray<Real, nmscalars_> massScalars_minus2 = RadSystem<problem_t>::ComputeMassScalars(primVar, i - 2, j, k);
			Pminus2 = quokka::EOS<problem_t>::ComputePressure(primVar(i - 2, j, k, primDensity_index),
									  primVar(i - 2, j, k, primDensity_index) * Pminus2, massScalars_minus2);
		}

		if constexpr (is_eos_isothermal()) {
			const amrex::Real cs_sq = cs_iso_ * cs_iso_;
			Pplus2 = primVar(i + 2, j, k, primDensity_index) * cs_sq;
			Pplus1 = primVar(i + 1, j, k, primDensity_index) * cs_sq;
			P = primVar(i, j, k, primDensity_index) * cs_sq;
			Pminus1 = primVar(i - 1, j, k, primDensity_index) * cs_sq;
			Pminus2 = primVar(i - 2, j, k, primDensity_index) * cs_sq;
		}

		// beta is a measure of shock resolution (Eq. 74 of Miller & Colella 2002)
		// Miller & Collela note: "If beta is 1/2, then pressure is linear across
		//   four computational cells. If beta is small enough, then we assume that
		//   any discontinuity is already sufficiently well resolved that additional
		//   dissipation (flattening) is not required."
		const double beta_denom = std::abs(Pplus2 - Pminus2);
		// avoid division by zero (in this case, chi = 1 anyway)
		const double beta = (beta_denom != 0) ? (std::abs(Pplus1 - Pminus1) / beta_denom) : 0;

		// Eq. 75 of Miller & Colella 2002
		const double chi_min = std::max(0., std::min(1., (beta_max - beta) / (beta_max - beta_min)));

		// Z is a measure of shock strength (Eq. 76 of Miller & Colella 2002)
		amrex::GpuArray<Real, nmscalars_> massScalars = RadSystem<problem_t>::ComputeMassScalars(primVar, i, j, k);
		double K_S = std::pow(quokka::EOS<problem_t>::ComputeSoundSpeed(primVar(i, j, k, primDensity_index), P, massScalars), 2) *
			     primVar(i, j, k, primDensity_index);
		if constexpr (is_eos_isothermal()) {
			K_S = primVar(i, j, k, primDensity_index) * cs_iso_ * cs_iso_;
		}

		const double Z = std::abs(Pplus1 - Pminus1) / K_S;

		// check for converging flow along the normal direction DIR (Eq. 77)
		int velocity_index = 0;
		if constexpr (DIR == FluxDir::X1) {
			velocity_index = x1Velocity_index;
		} else if constexpr (DIR == FluxDir::X2) {
			velocity_index = x2Velocity_index;
		} else if constexpr (DIR == FluxDir::X3) {
			velocity_index = x3Velocity_index;
		}
		double chi = 1.0;
		if (primVar(i + 1, j, k, velocity_index) < primVar(i - 1, j, k, velocity_index)) {
			chi = std::max(chi_min, std::min(1., (Zmax - Z) / (Zmax - Zmin)));
		}

		x1Chi(i, j, k) = chi;
	});
}

template <typename problem_t>
template <FluxDir DIR>
void HydroSystem<problem_t>::FlattenShocks(amrex::MultiFab const &q_mf, amrex::MultiFab const &x1Chi_mf, amrex::MultiFab const &x2Chi_mf,
					   amrex::MultiFab const &x3Chi_mf, amrex::MultiFab &x1LeftState_mf, amrex::MultiFab &x1RightState_mf, const int nghost,
					   const int nvars)
{
	// Apply shock flattening based on Miller & Colella (2002)
	// [This is necessary to get a reasonable solution to the slow-moving
	// shock problem, and reduces post-shock oscillations in other cases.]

	auto const &q_in = q_mf.const_arrays();
	auto const &x1Chi_in = x1Chi_mf.const_arrays();
	auto const &x2Chi_in = x2Chi_mf.const_arrays();
	auto const &x3Chi_in = x3Chi_mf.const_arrays();
	auto x1LeftState_in = x1LeftState_mf.arrays();
	auto x1RightState_in = x1RightState_mf.arrays();
	amrex::IntVect ng{AMREX_D_DECL(nghost, nghost, nghost)};

	// cell-centered kernel
	amrex::ParallelFor(q_mf, ng, nvars, [=] AMREX_GPU_DEVICE(int bx, int i_in, int j_in, int k_in, int n) {
		quokka::Array4View<const amrex::Real, DIR> q(q_in[bx]);
		quokka::Array4View<amrex::Real, DIR> x1LeftState(x1LeftState_in[bx]);
		quokka::Array4View<amrex::Real, DIR> x1RightState(x1RightState_in[bx]);

		// compute coefficient as the minimum from adjacent cells along *each
		// axis*
		//  (Eq. 86 of Miller & Colella 2001; Eq. 78 of Miller & Colella 2002)
		double chi_ijk = std::min({
		    x1Chi_in[bx](i_in - 1, j_in, k_in),
		    x1Chi_in[bx](i_in, j_in, k_in),
		    x1Chi_in[bx](i_in + 1, j_in, k_in),
#if (AMREX_SPACEDIM >= 2)
		    x2Chi_in[bx](i_in, j_in - 1, k_in),
		    x2Chi_in[bx](i_in, j_in, k_in),
		    x2Chi_in[bx](i_in, j_in + 1, k_in),
#endif
#if (AMREX_SPACEDIM == 3)
		    x3Chi_in[bx](i_in, j_in, k_in - 1),
		    x3Chi_in[bx](i_in, j_in, k_in),
		    x3Chi_in[bx](i_in, j_in, k_in + 1),
#endif
		});

		auto [i, j, k] = quokka::reorderMultiIndex<DIR>(i_in, j_in, k_in);

		// get interfaces
		const double a_minus = x1RightState(i, j, k, n);
		const double a_plus = x1LeftState(i + 1, j, k, n);
		const double a_mean = q(i, j, k, n);

		// left side of zone i (Eq. 70a)
		const double new_a_minus = chi_ijk * a_minus + (1. - chi_ijk) * a_mean;

		// right side of zone i (Eq. 70b)
		const double new_a_plus = chi_ijk * a_plus + (1. - chi_ijk) * a_mean;

		x1RightState(i, j, k, n) = new_a_minus;
		x1LeftState(i + 1, j, k, n) = new_a_plus;
	});

	if constexpr (AMREX_SPACEDIM < 2) {
		amrex::ignore_unused(x2Chi_in);
	}
	if constexpr (AMREX_SPACEDIM < 3) {
		amrex::ignore_unused(x3Chi_in);
	}
}

// to ensure that physical quantities are within reasonable
// floors and ceilings which can be set in the param file
template <typename problem_t>
void HydroSystem<problem_t>::EnforceLimits(amrex::Real const densityFloor, amrex::Real const pressureFloor, amrex::Real const speedCeiling,
					   amrex::Real const tempCeiling, amrex::Real const tempFloor, amrex::MultiFab &state_mf)
{

	auto state = state_mf.arrays();

	amrex::ParallelFor(state_mf, [=] AMREX_GPU_DEVICE(int bx, int i, int j, int k) noexcept {
		amrex::Real const rho = state[bx](i, j, k, density_index);
		amrex::Real const vx1 = state[bx](i, j, k, x1Momentum_index) / rho;
		amrex::Real const vx2 = state[bx](i, j, k, x2Momentum_index) / rho;
		amrex::Real const vx3 = state[bx](i, j, k, x3Momentum_index) / rho;
		amrex::Real const vsq = (vx1 * vx1 + vx2 * vx2 + vx3 * vx3);
		amrex::Real const v_abs = std::sqrt(vx1 * vx1 + vx2 * vx2 + vx3 * vx3);
		amrex::Real Etot = state[bx](i, j, k, energy_index);
		amrex::Real Eint = state[bx](i, j, k, internalEnergy_index);
		amrex::Real Ekin = rho * vsq / 2.;
		amrex::Real rho_new = rho;

		if (rho < densityFloor) {
			rho_new = densityFloor;
			state[bx](i, j, k, density_index) = rho_new;
			state[bx](i, j, k, internalEnergy_index) = Eint * rho_new / rho;
			state[bx](i, j, k, energy_index) = rho_new * vsq / 2. + (Etot - Ekin);
			if (nscalars_ > 0) {
				for (int n = 0; n < nscalars_; ++n) {
					if (rho_new == 0.0) {
						state[bx](i, j, k, scalar0_index + n) = 0.0;
					} else {
						state[bx](i, j, k, scalar0_index + n) *= rho / rho_new;
					}
				}
			}
		}

		if (v_abs > speedCeiling) {
			amrex::Real rescale_factor = speedCeiling / v_abs;
			state[bx](i, j, k, x1Momentum_index) *= rescale_factor;
			state[bx](i, j, k, x2Momentum_index) *= rescale_factor;
			state[bx](i, j, k, x3Momentum_index) *= rescale_factor;
		}

		// Enforcing Limits on mass scalars
		if (nmscalars_ > 0) {

			amrex::Real sp_sum = 0.0;
			for (int idx = 0; idx < nmscalars_; ++idx) {
				if (state[bx](i, j, k, scalar0_index + idx) < 0.0) {
					state[bx](i, j, k, scalar0_index + idx) = network_rp::small_x * rho;
				}

				// get sum to renormalize
				sp_sum += state[bx](i, j, k, scalar0_index + idx);
			}

			if (sp_sum > 0) {
				sp_sum /= rho; // get mass fractions
				for (int idx = 0; idx < nmscalars_; ++idx) {
					// renormalize
					state[bx](i, j, k, scalar0_index + idx) /= sp_sum;
				}
			}
		}

		// Enforcing Limits on temperature estimated from Etot and Ekin
		if (!HydroSystem<problem_t>::is_eos_isothermal()) {
			// recompute gas energy (to prevent P < 0)
			amrex::Real const Eint_star = Etot - 0.5 * rho_new * vsq;
			amrex::GpuArray<Real, nmscalars_> massScalars = RadSystem<problem_t>::ComputeMassScalars(state[bx], i, j, k);
			amrex::Real const P_star = quokka::EOS<problem_t>::ComputePressure(rho_new, Eint_star, massScalars);
			amrex::Real P_new = P_star;
			if (P_star < pressureFloor) {
				P_new = pressureFloor;
#pragma nv_diag_suppress divide_by_zero
				amrex::Real const Etot_new = quokka::EOS<problem_t>::ComputeEintFromPres(rho_new, P_new, massScalars) + 0.5 * rho_new * vsq;
				state[bx](i, j, k, HydroSystem<problem_t>::energy_index) = Etot_new;
			}
		}
		// re-obtain Ekin and Etot for putting limits on Temperature
		if (rho_new == 0.0) {
			Ekin = Etot = 0.0;
		} else {
			Ekin = std::pow(state[bx](i, j, k, x1Momentum_index), 2.) / state[bx](i, j, k, density_index) / 2.;
			Ekin += std::pow(state[bx](i, j, k, x2Momentum_index), 2.) / state[bx](i, j, k, density_index) / 2.;
			Ekin += std::pow(state[bx](i, j, k, x3Momentum_index), 2.) / state[bx](i, j, k, density_index) / 2.;
			Etot = state[bx](i, j, k, energy_index);
		}
		amrex::GpuArray<Real, nmscalars_> massScalars = RadSystem<problem_t>::ComputeMassScalars(state[bx], i, j, k);
		amrex::Real primTemp = quokka::EOS<problem_t>::ComputeTgasFromEint(rho, (Etot - Ekin), massScalars);

		if (primTemp > tempCeiling) {
			amrex::Real prim_eint = quokka::EOS<problem_t>::ComputeEintFromTgas(state[bx](i, j, k, density_index), tempCeiling, massScalars);
			state[bx](i, j, k, energy_index) = Ekin + prim_eint;
		}

		if (primTemp < tempFloor) {
			amrex::Real prim_eint = quokka::EOS<problem_t>::ComputeEintFromTgas(state[bx](i, j, k, density_index), tempFloor, massScalars);
			state[bx](i, j, k, energy_index) = Ekin + prim_eint;
		}

		// Enforcing Limits on Auxiliary temperature estimated from Eint
		Eint = state[bx](i, j, k, internalEnergy_index);
		amrex::Real auxTemp = quokka::EOS<problem_t>::ComputeTgasFromEint(rho, Eint, massScalars);

		// if (auxTemp > tempCeiling) {
		// 	state[bx](i, j, k, internalEnergy_index) =
		// 	    quokka::EOS<problem_t>::ComputeEintFromTgas(state[bx](i, j, k, density_index), tempCeiling, massScalars);
		// 	state[bx](i, j, k, energy_index) = Ekin + state[bx](i, j, k, internalEnergy_index);
		// }

		if (auxTemp < tempFloor) {
			state[bx](i, j, k, internalEnergy_index) =
			    quokka::EOS<problem_t>::ComputeEintFromTgas(state[bx](i, j, k, density_index), tempFloor, massScalars);
<<<<<<< HEAD
		//	state[bx](i, j, k, energy_index) = Ekin + state[bx](i, j, k, internalEnergy_index);
=======
			// state[bx](i, j, k, energy_index) = Ekin + state[bx](i, j, k, internalEnergy_index);
>>>>>>> 48ebe37f
		}		
	});
}

template <typename problem_t>
void HydroSystem<problem_t>::AddInternalEnergyPdV(amrex::MultiFab &rhs_mf, amrex::MultiFab const &consVar_mf,
						  amrex::GpuArray<amrex::Real, AMREX_SPACEDIM> const dx,
						  std::array<amrex::MultiFab, AMREX_SPACEDIM> const &faceVelArray, amrex::iMultiFab const &redoFlag_mf)
{
	// compute P dV source term for the internal energy equation,
	// using the face-centered velocities in faceVelArray and the pressure

	auto vel_x = faceVelArray[0].const_arrays();
#if AMREX_SPACEDIM >= 2
	auto vel_y = faceVelArray[1].const_arrays();
#endif
#if AMREX_SPACEDIM == 3
	auto vel_z = faceVelArray[2].const_arrays();
#endif

	auto const &consVar = consVar_mf.const_arrays();
	auto const &redoFlag = redoFlag_mf.const_arrays();
	auto rhs = rhs_mf.arrays();

	amrex::ParallelFor(rhs_mf, [=] AMREX_GPU_DEVICE(int bx, int i, int j, int k) {
		// get cell-centered pressure
		const amrex::Real Pgas = ComputePressure(consVar[bx], i, j, k);

		// compute div v from face-centered velocities
		amrex::Real div_v = NAN;

		if (redoFlag[bx](i, j, k) == quokka::redoFlag::none) {
			div_v = AMREX_D_TERM((vel_x[bx](i + 1, j, k) - vel_x[bx](i, j, k)) / dx[0], +(vel_y[bx](i, j + 1, k) - vel_y[bx](i, j, k)) / dx[1],
					     +(vel_z[bx](i, j, k + 1) - vel_z[bx](i, j, k)) / dx[2]);
		} else {
			div_v = 0.5 * (AMREX_D_TERM((ComputeVelocityX1(consVar[bx], i + 1, j, k) - ComputeVelocityX1(consVar[bx], i - 1, j, k)) / dx[0],
						    +(ComputeVelocityX2(consVar[bx], i, j + 1, k) - ComputeVelocityX2(consVar[bx], i, j - 1, k)) / dx[1],
						    +(ComputeVelocityX3(consVar[bx], i, j, k + 1) - ComputeVelocityX3(consVar[bx], i, j, k - 1)) / dx[2]));
		}

		// add P dV term to rhs array
<<<<<<< HEAD
		rhs[bx](i, j, k, internalEnergy_index) += -Pgas * div_v;	
	});	
=======
		rhs[bx](i, j, k, internalEnergy_index) += -Pgas * div_v;
	});
>>>>>>> 48ebe37f
}

template <typename problem_t> void HydroSystem<problem_t>::SyncDualEnergy(amrex::MultiFab &consVar_mf)
{
	// sync internal energy and total energy
	// this step must be done as an operator-split step after *each* RK stage

	const amrex::Real eta = 1.0e-3; // dual energy parameter 'eta'

	auto consVar = consVar_mf.arrays();

	amrex::ParallelFor(consVar_mf, [=] AMREX_GPU_DEVICE(int bx, int i, int j, int k) {
		amrex::Real const rho = consVar[bx](i, j, k, density_index);
		amrex::Real const px = consVar[bx](i, j, k, x1Momentum_index);
		amrex::Real const py = consVar[bx](i, j, k, x2Momentum_index);
		amrex::Real const pz = consVar[bx](i, j, k, x3Momentum_index);
		amrex::Real const Etot = consVar[bx](i, j, k, energy_index);
		amrex::Real const Eint_aux = consVar[bx](i, j, k, internalEnergy_index);

		// abort if density is negative (can't compute kinetic energy)
		if (rho <= 0.) {
			amrex::Abort("density is negative in SyncDualEnergy! abort!!");
		}

		amrex::Real const Ekin = (px * px + py * py + pz * pz) / (2.0 * rho);
		amrex::Real const Eint_cons = Etot - Ekin;

		// Li et al. sync method
		// replace Eint with Eint_cons == (Etot - Ekin) if (Eint_cons / E) > eta
		if (Eint_cons > eta * Etot) {
			consVar[bx](i, j, k, internalEnergy_index) = Eint_cons;
		} else { // non-conservative sync
			consVar[bx](i, j, k, internalEnergy_index) = Eint_aux;
			consVar[bx](i, j, k, energy_index) = Eint_aux + Ekin;
		}
	});
}

template <typename problem_t>
template <RiemannSolver RIEMANN, FluxDir DIR>
void HydroSystem<problem_t>::ComputeFluxes(amrex::MultiFab &x1Flux_mf, amrex::MultiFab &x1FaceVel_mf, amrex::MultiFab const &x1LeftState_mf,
					   amrex::MultiFab const &x1RightState_mf, amrex::MultiFab const &primVar_mf, const amrex::Real K_visc)
{

	// By convention, the interfaces are defined on the left edge of each
	// zone, i.e. xinterface_(i) is the solution to the Riemann problem at
	// the left edge of zone i.

	// Indexing note: There are (nx + 1) interfaces for nx zones.

	auto const &x1LeftState_in = x1LeftState_mf.const_arrays();
	auto const &x1RightState_in = x1RightState_mf.const_arrays();
	auto const &primVar_in = primVar_mf.const_arrays();
	auto x1Flux_in = x1Flux_mf.arrays();
	auto x1FaceVel_in = x1FaceVel_mf.arrays();

	amrex::ParallelFor(x1Flux_mf, [=] AMREX_GPU_DEVICE(int bx, int i_in, int j_in, int k_in) {
		quokka::Array4View<const amrex::Real, DIR> x1LeftState(x1LeftState_in[bx]);
		quokka::Array4View<const amrex::Real, DIR> x1RightState(x1RightState_in[bx]);
		quokka::Array4View<amrex::Real, DIR> x1Flux(x1Flux_in[bx]);
		quokka::Array4View<amrex::Real, DIR> x1FaceVel(x1FaceVel_in[bx]);
		quokka::Array4View<const amrex::Real, DIR> q(primVar_in[bx]);

		auto [i, j, k] = quokka::reorderMultiIndex<DIR>(i_in, j_in, k_in);

		// gather left- and right- state variables

		const double rho_L = x1LeftState(i, j, k, primDensity_index);
		const double rho_R = x1RightState(i, j, k, primDensity_index);

		const double vx_L = x1LeftState(i, j, k, x1Velocity_index);
		const double vx_R = x1RightState(i, j, k, x1Velocity_index);

		const double vy_L = x1LeftState(i, j, k, x2Velocity_index);
		const double vy_R = x1RightState(i, j, k, x2Velocity_index);

		const double vz_L = x1LeftState(i, j, k, x3Velocity_index);
		const double vz_R = x1RightState(i, j, k, x3Velocity_index);

		const double ke_L = 0.5 * rho_L * (vx_L * vx_L + vy_L * vy_L + vz_L * vz_L);
		const double ke_R = 0.5 * rho_R * (vx_R * vx_R + vy_R * vy_R + vz_R * vz_R);

		// auxiliary Eint (rho * e)
		// this is evolved as a passive scalar by the Riemann solver
		double Eint_L = NAN;
		double Eint_R = NAN;

		double P_L = NAN;
		double P_R = NAN;

		double E_L = NAN;
		double E_R = NAN;

		double cs_L = NAN;
		double cs_R = NAN;

		if constexpr (is_eos_isothermal()) {
			P_L = rho_L * (cs_iso_ * cs_iso_);
			P_R = rho_R * (cs_iso_ * cs_iso_);

			cs_L = cs_iso_;
			cs_R = cs_iso_;
		} else {
			if constexpr (reconstruct_eint) {
				// compute pressure from specific internal energy
				// (pressure_index is actually eint)
				const double eint_L = x1LeftState(i, j, k, pressure_index);
				const double eint_R = x1RightState(i, j, k, pressure_index);
				amrex::GpuArray<Real, nmscalars_> massScalars_L = RadSystem<problem_t>::ComputeMassScalars(x1LeftState, i, j, k);
				P_L = quokka::EOS<problem_t>::ComputePressure(rho_L, eint_L * rho_L, massScalars_L);
				amrex::GpuArray<Real, nmscalars_> massScalars_R = RadSystem<problem_t>::ComputeMassScalars(x1RightState, i, j, k);
				P_R = quokka::EOS<problem_t>::ComputePressure(rho_R, eint_R * rho_R, massScalars_R);

				// auxiliary Eint is actually (auxiliary) specific internal energy
				Eint_L = rho_L * x1LeftState(i, j, k, primEint_index);
				Eint_R = rho_R * x1RightState(i, j, k, primEint_index);
			} else {
				// pressure_index is actually pressure
				P_L = x1LeftState(i, j, k, pressure_index);
				P_R = x1RightState(i, j, k, pressure_index);

				// primEint_index is actually (rho * e)
				Eint_L = x1LeftState(i, j, k, primEint_index);
				Eint_R = x1RightState(i, j, k, primEint_index);
			}

			amrex::GpuArray<Real, nmscalars_> massScalars_L = RadSystem<problem_t>::ComputeMassScalars(x1LeftState, i, j, k);
			cs_L = quokka::EOS<problem_t>::ComputeSoundSpeed(rho_L, P_L, massScalars_L);
			E_L = quokka::EOS<problem_t>::ComputeEintFromPres(rho_L, P_L, massScalars_L) + ke_L;

			amrex::GpuArray<Real, nmscalars_> massScalars_R = RadSystem<problem_t>::ComputeMassScalars(x1RightState, i, j, k);
			cs_R = quokka::EOS<problem_t>::ComputeSoundSpeed(rho_R, P_R, massScalars_R);
			E_R = quokka::EOS<problem_t>::ComputeEintFromPres(rho_R, P_R, massScalars_R) + ke_R;
		}

		AMREX_ASSERT(cs_L > 0.0);
		AMREX_ASSERT(cs_R > 0.0);

		// assign normal component of velocity according to DIR

		int velN_index = x1Velocity_index;
		int velV_index = x2Velocity_index;
		int velW_index = x3Velocity_index;

		if constexpr (DIR == FluxDir::X1) {
			velN_index = x1Velocity_index;
			velV_index = x2Velocity_index;
			velW_index = x3Velocity_index;
		} else if constexpr (DIR == FluxDir::X2) {
			if constexpr (AMREX_SPACEDIM == 2) {
				velN_index = x2Velocity_index;
				velV_index = x1Velocity_index;
				velW_index = x3Velocity_index; // unchanged in 2D
			} else if constexpr (AMREX_SPACEDIM == 3) {
				velN_index = x2Velocity_index;
				velV_index = x3Velocity_index;
				velW_index = x1Velocity_index;
			}
		} else if constexpr (DIR == FluxDir::X3) {
			velN_index = x3Velocity_index;
			velV_index = x1Velocity_index;
			velW_index = x2Velocity_index;
		}

		quokka::HydroState<nscalars_, nmscalars_> sL{};
		sL.rho = rho_L;
		sL.u = x1LeftState(i, j, k, velN_index);
		sL.v = x1LeftState(i, j, k, velV_index);
		sL.w = x1LeftState(i, j, k, velW_index);
		sL.P = P_L;
		sL.cs = cs_L;
		sL.E = E_L;
		sL.Eint = Eint_L;
		// the following has been set to zero to test that the HLLD solver works with hydro only
		// TODO(Neco): set correct magnetic field values once magnetic fields are enabled
		sL.by = 0.0;
		sL.bz = 0.0;

		quokka::HydroState<nscalars_, nmscalars_> sR{};
		sR.rho = rho_R;
		sR.u = x1RightState(i, j, k, velN_index);
		sR.v = x1RightState(i, j, k, velV_index);
		sR.w = x1RightState(i, j, k, velW_index);
		sR.P = P_R;
		sR.cs = cs_R;
		sR.E = E_R;
		sR.Eint = Eint_R;
		// as above, set to zero for testing purposes
		sR.by = 0.0;
		sR.bz = 0.0;

		if(i==506 && j==64 && k==20){
			// printf("sR.rho, sR.P, sR.E, sR.Eint=%.2e, %.2e, %.2e, %.2e\n", sR.rho, sR.P, sR.E, sR.Eint);
			// printf("sR.u  , sR.v, sR.w, sR.cs    =%.2e, %.2e, %.2e, %.2e\n", sR.u, sR.v, sR.w, sR.cs);

			// printf("sL.rho, sL.P, sL.E, sL.Eint=%.2e, %.2e, %.2e, %.2e\n", sL.rho, sL.P, sL.E, sL.Eint);
			// printf("sL.u  , sL.v, sL.w, sL.cs    =%.2e, %.2e, %.2e, %.2e\n", sL.u  , sL.v, sL.w, sL.cs);
			
		}
		// The remaining components are mass scalars and passive scalars, so just copy them from
		// x1LeftState and x1RightState into the (left, right) state vectors U_L and
		// U_R
		for (int n = 0; n < nscalars_; ++n) {
			sL.scalar[n] = x1LeftState(i, j, k, scalar0_index + n);
			sR.scalar[n] = x1RightState(i, j, k, scalar0_index + n);

			if(i==506 && j==64 && k==20){
				// printf("n, sL.scalar[n], sR.scalar[n]=%d, %.2e, %.2e\n", n, sL.scalar[n], sR.scalar[n]);
			}
			// also store mass scalars separately
			if (n < nmscalars_) {
				sL.massScalar[n] = x1LeftState(i, j, k, scalar0_index + n);
				sR.massScalar[n] = x1RightState(i, j, k, scalar0_index + n);
				if(i==506 && j==64 && k==20){
				// printf("n, sL.massScalar[n], sR.massScalar[n]=%d, %.2e, %.2e\n", n, sL.massScalar[n], sR.massScalar[n]);
			}
			}
		}

		// difference in normal velocity along normal axis
		const double du = q(i, j, k, velN_index) - q(i - 1, j, k, velN_index);

		// difference in transverse velocity
#if AMREX_SPACEDIM == 1
		const double dw = 0.;
#else
	  	amrex::Real dvl = std::min(q(i - 1, j + 1, k, velV_index) - q(i - 1, j, k, velV_index), q(i - 1, j, k, velV_index) - q(i - 1, j - 1, k, velV_index));
	  	amrex::Real dvr = std::min(q(i, j + 1, k, velV_index) - q(i, j, k, velV_index), q(i, j, k, velV_index) - q(i, j - 1, k, velV_index));
	  	double dw = std::min(dvl, dvr);
#endif
#if AMREX_SPACEDIM == 3
		amrex::Real dwl =
		    std::min(q(i - 1, j, k + 1, velW_index) - q(i - 1, j, k, velW_index), q(i - 1, j, k, velW_index) - q(i - 1, j, k - 1, velW_index));
		amrex::Real dwr = std::min(q(i, j, k + 1, velW_index) - q(i, j, k, velW_index), q(i, j, k, velW_index) - q(i, j, k - 1, velW_index));
		dw = std::min(std::min(dwl, dwr), dw);
#endif

		// solve the Riemann problem in canonical form (i.e., where the x-dir is the normal direction)
		quokka::valarray<double, nvar_> F_canonical{};

		if constexpr (RIEMANN == RiemannSolver::HLLC) {
			static_assert(!Physics_Traits<problem_t>::is_mhd_enabled, "Cannot use HLLC solver for MHD problems!");
			F_canonical = quokka::Riemann::HLLC<problem_t, nscalars_, nmscalars_, nvar_>(sL, sR, gamma_, du, dw);
		} else if constexpr (RIEMANN == RiemannSolver::LLF) {
			F_canonical = quokka::Riemann::LLF<problem_t, nscalars_, nmscalars_, nvar_>(sL, sR);
		} else if constexpr (RIEMANN == RiemannSolver::HLLD) {
			// bx = 0 for testing purposes
			// TODO(Neco): pass correct bx value once magnetic fields are enabled
			F_canonical = quokka::Riemann::HLLD<problem_t, nscalars_, nmscalars_, nvar_>(sL, sR, gamma_, 0.0);
		}

		quokka::valarray<double, nvar_> F = F_canonical;

		// add artificial viscosity
		// following Colella & Woodward (1984), eq. (4.2)
		const double div_v = AMREX_D_TERM(du, +0.5 * (dvl + dvr), +0.5 * (dwl + dwr));
		const double viscosity = K_visc * std::max(-div_v, 0.);

		quokka::valarray<double, nvar_> U_L = {sL.rho, sL.rho * sL.u, sL.rho * sL.v, sL.rho * sL.w, sL.E, sL.Eint};
		quokka::valarray<double, nvar_> U_R = {sR.rho, sR.rho * sR.u, sR.rho * sR.v, sR.rho * sR.w, sR.E, sR.Eint};

		// conserve flux of mass scalars
		// based on Plewa and Muller 1999, A&A, 342, 179 (equations 8 and 12)
		amrex::Real fluxSum_U_L = 0;
		amrex::Real fluxSum_U_R = 0;

		for (int n = 0; n < nscalars_; ++n) {
			const int nstart = nvar_ - nscalars_;
			U_L[nstart + n] = sL.scalar[n];
			U_R[nstart + n] = sR.scalar[n];

			if (n < nmscalars_) {
				fluxSum_U_L += U_L[nstart + n];
				fluxSum_U_R += U_R[nstart + n];
			}
		}

		F = F + viscosity * (U_L - U_R);

		// permute momentum components according to flux direction DIR
		F[velN_index] = F_canonical[x1Momentum_index];
		F[velV_index] = F_canonical[x2Momentum_index];
		F[velW_index] = F_canonical[x3Momentum_index];

		// set energy fluxes to zero if EOS is isothermal
		if constexpr (HydroSystem<problem_t>::is_eos_isothermal()) {
			F[energy_index] = 0;
			F[internalEnergy_index] = 0;
		}

		// compute face-centered normal velocity
		const double v_norm = (F[density_index] >= 0.) ? (F[density_index] / rho_R) : (F[density_index] / rho_L);
		x1FaceVel(i, j, k) = v_norm;

		// use the same logic as above to scale and conserve specie fluxes
		if (F[density_index] >= 0.) {
			for (int n = 0; n < nmscalars_; ++n) {
				const int nstart = nvar_ - nscalars_;
				F[nstart + n] = F[density_index] * U_L[nstart + n] / fluxSum_U_L;
			}
		} else {
			for (int n = 0; n < nmscalars_; ++n) {
				const int nstart = nvar_ - nscalars_;
				F[nstart + n] = F[density_index] * U_R[nstart + n] / fluxSum_U_R;
			}
		}

		// copy all flux components to the flux array
		for (int nc = 0; nc < nvar_; ++nc) {
			AMREX_ASSERT(!std::isnan(F[nc])); // check flux is valid
			x1Flux(i, j, k, nc) = F[nc];
		}
	});
}

#endif // HYDRO_SYSTEM_HPP_<|MERGE_RESOLUTION|>--- conflicted
+++ resolved
@@ -824,11 +824,7 @@
 		if (auxTemp < tempFloor) {
 			state[bx](i, j, k, internalEnergy_index) =
 			    quokka::EOS<problem_t>::ComputeEintFromTgas(state[bx](i, j, k, density_index), tempFloor, massScalars);
-<<<<<<< HEAD
-		//	state[bx](i, j, k, energy_index) = Ekin + state[bx](i, j, k, internalEnergy_index);
-=======
 			// state[bx](i, j, k, energy_index) = Ekin + state[bx](i, j, k, internalEnergy_index);
->>>>>>> 48ebe37f
 		}		
 	});
 }
@@ -870,13 +866,8 @@
 		}
 
 		// add P dV term to rhs array
-<<<<<<< HEAD
-		rhs[bx](i, j, k, internalEnergy_index) += -Pgas * div_v;	
-	});	
-=======
 		rhs[bx](i, j, k, internalEnergy_index) += -Pgas * div_v;
 	});
->>>>>>> 48ebe37f
 }
 
 template <typename problem_t> void HydroSystem<problem_t>::SyncDualEnergy(amrex::MultiFab &consVar_mf)
