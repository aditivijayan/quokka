#ifndef HYDRO_SYSTEM_HPP_ // NOLINT
#define HYDRO_SYSTEM_HPP_
//==============================================================================
// TwoMomentRad - a radiation transport library for patch-based AMR codes
// Copyright 2020 Benjamin Wibking.
// Released under the MIT license. See LICENSE file included in the GitHub repo.
//==============================================================================
/// \file hydro_system.hpp
/// \brief Defines a class for solving the Euler equations.
///

// c++ headers
#include <cmath>

// library headers
#include "AMReX.H"
#include "AMReX_Array4.H"
#include "AMReX_BLassert.H"
#include "AMReX_REAL.H"
#include "AMReX_iMultiFab.H"

// internal headers
#include "ArrayView.hpp"
#include "EOS.hpp"
#include "HLLC.hpp"
#include "HLLD.hpp"
#include "LLF.hpp"
#include "hyperbolic_system.hpp"
#include "physics_info.hpp"
#include "radiation_system.hpp"
#include "valarray.hpp"

// Microphysics headers
#include "extern_parameters.H"

// this struct is specialized by the user application code
//
template <typename problem_t> struct HydroSystem_Traits {
	// if true, reconstruct e_int instead of pressure
	static constexpr bool reconstruct_eint = true;
};

enum class RiemannSolver { HLLC, LLF, HLLD };

/// Class for the Euler equations of inviscid hydrodynamics
///
template <typename problem_t> class HydroSystem : public HyperbolicSystem<problem_t>
{
      public:
	static constexpr int nmscalars_ = Physics_Traits<problem_t>::numMassScalars;
	static constexpr int nscalars_ = Physics_Traits<problem_t>::numPassiveScalars;
	static constexpr int nvar_ = Physics_NumVars::numHydroVars + nscalars_;

	enum consVarIndex {
		density_index = Physics_Indices<problem_t>::hydroFirstIndex,
		x1Momentum_index,
		x2Momentum_index,
		x3Momentum_index,
		energy_index,
		internalEnergy_index, // auxiliary internal energy (rho * e)
		scalar0_index	      // first passive scalar (only present if nscalars > 0!)
	};

	enum primVarIndex {
		primDensity_index = 0,
		x1Velocity_index,
		x2Velocity_index,
		x3Velocity_index,
		pressure_index,
		primEint_index,	  // auxiliary internal energy (rho * e)
		primScalar0_index // first passive scalar (only present if nscalars > 0!)
	};

	static void ConservedToPrimitive(amrex::MultiFab const &cons_mf, amrex::MultiFab &primVar_mf, int nghost);

	static auto maxSignalSpeedLocal(amrex::MultiFab const &cons) -> amrex::Real;

	static void ComputeMaxSignalSpeed(amrex::Array4<const amrex::Real> const &cons, array_t &maxSignal, amrex::Box const &indexRange);

	static auto CheckStatesValid(amrex::MultiFab const &cons_mf) -> bool;

	AMREX_GPU_DEVICE static auto ComputePrimVars(amrex::Array4<const amrex::Real> const &cons, int i, int j, int k) -> quokka::valarray<amrex::Real, nvar_>;

	AMREX_GPU_DEVICE static auto ComputeConsVars(quokka::valarray<amrex::Real, nvar_> const &prim) -> quokka::valarray<amrex::Real, nvar_>;

	AMREX_GPU_DEVICE static auto ComputePressure(amrex::Array4<const amrex::Real> const &cons, int i, int j, int k) -> amrex::Real;

	AMREX_GPU_DEVICE static auto ComputeSoundSpeed(amrex::Array4<const amrex::Real> const &cons, int i, int j, int k) -> amrex::Real;

	AMREX_GPU_DEVICE static auto ComputeVelocityX1(amrex::Array4<const amrex::Real> const &cons, int i, int j, int k) -> amrex::Real;

	AMREX_GPU_DEVICE static auto ComputeVelocityX2(amrex::Array4<const amrex::Real> const &cons, int i, int j, int k) -> amrex::Real;

	AMREX_GPU_DEVICE static auto ComputeVelocityX3(amrex::Array4<const amrex::Real> const &cons, int i, int j, int k) -> amrex::Real;

	AMREX_GPU_DEVICE static auto isStateValid(amrex::Array4<const amrex::Real> const &cons, int i, int j, int k) -> bool;

	static void ComputeRhsFromFluxes(amrex::MultiFab &rhs_mf, std::array<amrex::MultiFab, AMREX_SPACEDIM> const &fluxArray,
					 amrex::GpuArray<amrex::Real, AMREX_SPACEDIM> dx, int nvars);

	static void PredictStep(amrex::MultiFab const &consVarOld, amrex::MultiFab &consVarNew, amrex::MultiFab const &rhs, double dt, int nvars,
				amrex::iMultiFab &redoFlag_mf);

	static void AddFluxesRK2(amrex::MultiFab &Unew_mf, amrex::MultiFab const &U0_mf, amrex::MultiFab const &U1_mf, amrex::MultiFab const &rhs_mf, double dt,
				 int nvars, amrex::iMultiFab &redoFlag_mf);

	AMREX_GPU_DEVICE static auto GetGradFixedPotential(amrex::GpuArray<amrex::Real, AMREX_SPACEDIM> posvec) -> amrex::GpuArray<amrex::Real, AMREX_SPACEDIM>;

	static void EnforceLimits(amrex::Real densityFloor, amrex::Real pressureFloor, amrex::Real speedCeiling, amrex::Real tempCeiling, amrex::Real tempFloor,
				  amrex::MultiFab &state_mf);

	static void AddInternalEnergyPdV(amrex::MultiFab &rhs_mf, amrex::MultiFab const &consVar_mf, amrex::GpuArray<amrex::Real, AMREX_SPACEDIM> dx,
					 std::array<amrex::MultiFab, AMREX_SPACEDIM> const &faceVelArray, amrex::iMultiFab const &redoFlag_mf);

	static void SyncDualEnergy(amrex::MultiFab &consVar_mf);

	template <RiemannSolver RIEMANN, FluxDir DIR>
	static void ComputeFluxes(amrex::MultiFab &x1Flux_mf, amrex::MultiFab &x1FaceVel_mf, amrex::MultiFab const &x1LeftState_mf,
				  amrex::MultiFab const &x1RightState_mf, amrex::MultiFab const &primVar_mf, amrex::Real K_visc);

	template <FluxDir DIR>
	static void ComputeFirstOrderFluxes(amrex::Array4<const amrex::Real> const &consVar, array_t &x1FluxDiffusive, amrex::Box const &indexRange);

	template <FluxDir DIR> static void ComputeFlatteningCoefficients(amrex::MultiFab const &primVar_mf, amrex::MultiFab &x1Chi_mf, int nghost);

	template <FluxDir DIR>
	static void FlattenShocks(amrex::MultiFab const &q_mf, amrex::MultiFab const &x1Chi_mf, amrex::MultiFab const &x2Chi_mf,
				  amrex::MultiFab const &x3Chi_mf, amrex::MultiFab &x1LeftState_mf, amrex::MultiFab &x1RightState_mf, int nghost, int nvars);

	// C++ does not allow constexpr to be uninitialized, even in a templated
	// class!
	static constexpr double gamma_ = quokka::EOS_Traits<problem_t>::gamma;
	static constexpr double cs_iso_ = quokka::EOS_Traits<problem_t>::cs_isothermal;
	static constexpr auto is_eos_isothermal() -> bool { return (gamma_ == 1.0); }

	static constexpr bool reconstruct_eint = HydroSystem_Traits<problem_t>::reconstruct_eint;
};

template <typename problem_t> void HydroSystem<problem_t>::ConservedToPrimitive(amrex::MultiFab const &cons_mf, amrex::MultiFab &primVar_mf, const int nghost)
{
	// convert conserved to primitive variables
	auto const &cons = cons_mf.const_arrays();
	auto const &primVar = primVar_mf.arrays();
	amrex::IntVect ng{AMREX_D_DECL(nghost, nghost, nghost)};

	amrex::ParallelFor(cons_mf, ng, [=] AMREX_GPU_DEVICE(int bx, int i, int j, int k) {
		const auto rho = cons[bx](i, j, k, density_index);
		const auto px = cons[bx](i, j, k, x1Momentum_index);
		const auto py = cons[bx](i, j, k, x2Momentum_index);
		const auto pz = cons[bx](i, j, k, x3Momentum_index);
		const auto E = cons[bx](i, j, k, energy_index); // *total* gas energy per unit volume
		const auto Eint_aux = cons[bx](i, j, k, internalEnergy_index);

		AMREX_ASSERT(!std::isnan(rho));
		AMREX_ASSERT(!std::isnan(px));
		AMREX_ASSERT(!std::isnan(py));
		AMREX_ASSERT(!std::isnan(pz));
		AMREX_ASSERT(!std::isnan(E));

		const auto vx = px / rho;
		const auto vy = py / rho;
		const auto vz = pz / rho;
		const auto kinetic_energy = 0.5 * rho * (vx * vx + vy * vy + vz * vz);
		const auto Eint_cons = E - kinetic_energy;

		const amrex::Real Pgas = ComputePressure(cons[bx], i, j, k);
		const amrex::Real eint_cons = Eint_cons / rho;
		const amrex::Real eint_aux = Eint_aux / rho;

		AMREX_ASSERT(rho > 0.);
		if constexpr (!is_eos_isothermal()) {
			AMREX_ASSERT(Pgas > 0.);
		}

		primVar[bx](i, j, k, primDensity_index) = rho;
		primVar[bx](i, j, k, x1Velocity_index) = vx;
		primVar[bx](i, j, k, x2Velocity_index) = vy;
		primVar[bx](i, j, k, x3Velocity_index) = vz;

		if constexpr (reconstruct_eint) {
			// save specific internal energy (SIE) == (Etot - KE) / rho
			primVar[bx](i, j, k, pressure_index) = eint_cons;
			// save auxiliary specific internal energy (SIE) == Eint_aux / rho
			primVar[bx](i, j, k, primEint_index) = eint_aux;
		} else {
			// save pressure
			primVar[bx](i, j, k, pressure_index) = Pgas;
			// save auxiliary internal energy (rho * e)
			primVar[bx](i, j, k, primEint_index) = Eint_aux;
		}

		// copy any passive scalars
		for (int nc = 0; nc < nscalars_; ++nc) {
			primVar[bx](i, j, k, primScalar0_index + nc) = cons[bx](i, j, k, scalar0_index + nc);
		}
	});
}

template <typename problem_t> auto HydroSystem<problem_t>::maxSignalSpeedLocal(amrex::MultiFab const &cons_mf) -> amrex::Real
{
	// return maximum signal speed on local grids

	auto const &cons = cons_mf.const_arrays();
	return amrex::ParReduce(amrex::TypeList<amrex::ReduceOpMax>{}, amrex::TypeList<amrex::Real>{}, cons_mf,
				amrex::IntVect(0), // no ghost cells
				[=] AMREX_GPU_DEVICE(int bx, int i, int j, int k) noexcept -> amrex::GpuTuple<amrex::Real> {
					const auto rho = cons[bx](i, j, k, HydroSystem<problem_t>::density_index);
					const auto px = cons[bx](i, j, k, HydroSystem<problem_t>::x1Momentum_index);
					const auto py = cons[bx](i, j, k, HydroSystem<problem_t>::x2Momentum_index);
					const auto pz = cons[bx](i, j, k, HydroSystem<problem_t>::x3Momentum_index);
					const auto kinetic_energy = (px * px + py * py + pz * pz) / (2.0 * rho);
					const double abs_vel = std::sqrt(2.0 * kinetic_energy / rho);
					double cs = NAN;

					if constexpr (is_eos_isothermal()) {
						cs = cs_iso_;
					} else {
						cs = ComputeSoundSpeed(cons[bx], i, j, k);
					}
					return {cs + abs_vel};
				});
}

template <typename problem_t>
void HydroSystem<problem_t>::ComputeMaxSignalSpeed(amrex::Array4<const amrex::Real> const &cons, array_t &maxSignal, amrex::Box const &indexRange)
{
	amrex::ParallelFor(indexRange, [=] AMREX_GPU_DEVICE(int i, int j, int k) {
		const auto press = cons(i, j, k, pressure_index);
		const auto rho = cons(i, j, k, density_index);
		const auto px = cons(i, j, k, x1Momentum_index);
		const auto py = cons(i, j, k, x2Momentum_index);
		const auto pz = cons(i, j, k, x3Momentum_index);
		AMREX_ASSERT(!std::isnan(rho));
		AMREX_ASSERT(!std::isnan(px));
		AMREX_ASSERT(!std::isnan(py));
		AMREX_ASSERT(!std::isnan(pz));

		const auto vx = px / rho;
		const auto vy = py / rho;
		const auto vz = pz / rho;
		const double vel_mag = std::sqrt(vx * vx + vy * vy + vz * vz);
		double cs = NAN;

		if constexpr (is_eos_isothermal()) {
			cs = cs_iso_;
		} else {
			cs = ComputeSoundSpeed(cons, i, j, k); 
		}
		AMREX_ASSERT(cs > 0.);

		const double signal_max = cs + vel_mag;
		maxSignal(i, j, k) = signal_max;

	});
}

template <typename problem_t> auto HydroSystem<problem_t>::CheckStatesValid(amrex::MultiFab const &cons_mf) -> bool
{
	// check whether density or pressure are negative
	auto const &cons = cons_mf.const_arrays();

	return amrex::ParReduce(amrex::TypeList<amrex::ReduceOpLogicalAnd>{}, amrex::TypeList<bool>{}, cons_mf,
				amrex::IntVect(0), // no ghost cells
				[=] AMREX_GPU_DEVICE(int bx, int i, int j, int k) noexcept -> amrex::GpuTuple<bool> {
					const auto rho = cons[bx](i, j, k, density_index);
					const auto px = cons[bx](i, j, k, x1Momentum_index);
					const auto py = cons[bx](i, j, k, x2Momentum_index);
					const auto pz = cons[bx](i, j, k, x3Momentum_index);
					const auto E = cons[bx](i, j, k, energy_index);
					const auto vx = px / rho;
					const auto vy = py / rho;
					const auto vz = pz / rho;
					const auto kinetic_energy = 0.5 * rho * (vx * vx + vy * vy + vz * vz);
					const auto thermal_energy = E - kinetic_energy;
					const auto P = ComputePressure(cons[bx], i, j, k);

					bool negativeDensity = (rho <= 0.);
					bool negativePressure = (P <= 0.);

					if constexpr (is_eos_isothermal()) {
						if (negativeDensity) {
							printf("invalid state at (%d, %d, %d): rho %g\n", i, j, k, rho);
							return {false};
						}
					} else {
						if (negativeDensity || negativePressure) {
							printf("invalid state at (%d, %d, %d): rho %g, Etot %g, Eint %g, P %g\n", i, j, k, rho, E,
							       thermal_energy, P);
							return {false};
						}
					}
					return {true};
				});
}

template <typename problem_t>
AMREX_GPU_DEVICE AMREX_FORCE_INLINE auto HydroSystem<problem_t>::ComputePrimVars(amrex::Array4<const amrex::Real> const &cons, int i, int j,
										 int k) -> quokka::valarray<amrex::Real, nvar_>
{
	// convert to primitive vars
	const auto rho = cons(i, j, k, density_index);
	const auto px = cons(i, j, k, x1Momentum_index);
	const auto py = cons(i, j, k, x2Momentum_index);
	const auto pz = cons(i, j, k, x3Momentum_index);
	const auto E = cons(i, j, k, energy_index); // *total* gas energy per unit volume
	const auto Eint_aux = cons(i, j, k, internalEnergy_index);
	const auto vx = px / rho;
	const auto vy = py / rho;
	const auto vz = pz / rho;
	const auto kinetic_energy = 0.5 * rho * (vx * vx + vy * vy + vz * vz);
	const auto thermal_energy = E - kinetic_energy;

	amrex::Real P = NAN;
	if constexpr (is_eos_isothermal()) {
		P = rho * cs_iso_ * cs_iso_;
	} else {
		amrex::GpuArray<Real, nmscalars_> massScalars = RadSystem<problem_t>::ComputeMassScalars(cons, i, j, k);
		P = quokka::EOS<problem_t>::ComputePressure(rho, thermal_energy, massScalars);
	}

	quokka::valarray<amrex::Real, nvar_> primVars{rho, vx, vy, vz, P, Eint_aux};

	for (int n = 0; n < nscalars_; ++n) {
		primVars[primScalar0_index + n] = cons(i, j, k, scalar0_index + n);
	}
	return primVars;
}

template <typename problem_t>
AMREX_GPU_DEVICE AMREX_FORCE_INLINE auto
HydroSystem<problem_t>::ComputeConsVars(quokka::valarray<amrex::Real, nvar_> const &prim) -> quokka::valarray<amrex::Real, nvar_>
{
	// convert to conserved vars
	Real const rho = prim[0];
	Real const v1 = prim[1];
	Real const v2 = prim[2];
	Real const v3 = prim[3];
	Real const P = prim[4];
	Real const Eint_aux = prim[5];

	Real const Eint = quokka::EOS<problem_t>::ComputeEintFromPres(rho, P);
	Real const Egas = Eint + 0.5 * rho * (v1 * v1 + v2 * v2 + v3 * v3);

	quokka::valarray<amrex::Real, nvar_> consVars{rho, rho * v1, rho * v2, rho * v3, Egas, Eint_aux};

	for (int i = 0; i < nscalars_; ++i) {
		consVars[scalar0_index + i] = prim[primScalar0_index + i];
	}
	return consVars;
}

template <typename problem_t>
AMREX_GPU_DEVICE AMREX_FORCE_INLINE auto HydroSystem<problem_t>::ComputePressure(amrex::Array4<const amrex::Real> const &cons, int i, int j,
										 int k) -> amrex::Real
{
	const auto rho = cons(i, j, k, density_index);
	const auto px = cons(i, j, k, x1Momentum_index);
	const auto py = cons(i, j, k, x2Momentum_index);
	const auto pz = cons(i, j, k, x3Momentum_index);
	const auto E = cons(i, j, k, energy_index); // *total* gas energy per unit volume
	const auto vx = px / rho;
	const auto vy = py / rho;
	const auto vz = pz / rho;
	const auto kinetic_energy = 0.5 * rho * (vx * vx + vy * vy + vz * vz);
	const auto thermal_energy = E - kinetic_energy;
	amrex::Real P = NAN;

	if constexpr (is_eos_isothermal()) {
		P = rho * cs_iso_ * cs_iso_;
	} else {
		amrex::GpuArray<Real, nmscalars_> massScalars = RadSystem<problem_t>::ComputeMassScalars(cons, i, j, k);
		P = quokka::EOS<problem_t>::ComputePressure(rho, thermal_energy, massScalars);
	}
	return P;
}

template <typename problem_t>
AMREX_GPU_DEVICE AMREX_FORCE_INLINE auto HydroSystem<problem_t>::ComputeSoundSpeed(amrex::Array4<const amrex::Real> const &cons, int i, int j,
										   int k) -> amrex::Real
{
	const auto rho = cons(i, j, k, density_index);
	const auto px = cons(i, j, k, x1Momentum_index);
	const auto py = cons(i, j, k, x2Momentum_index);
	const auto pz = cons(i, j, k, x3Momentum_index);
	const auto E = cons(i, j, k, energy_index); // *total* gas energy per unit volume
	const auto vx = px / rho;
	const auto vy = py / rho;
	const auto vz = pz / rho;
	const auto kinetic_energy = 0.5 * rho * (vx * vx + vy * vy + vz * vz);
	const auto thermal_energy = E - kinetic_energy;

	amrex::GpuArray<Real, nmscalars_> massScalars = RadSystem<problem_t>::ComputeMassScalars(cons, i, j, k);
	amrex::Real P = quokka::EOS<problem_t>::ComputePressure(rho, thermal_energy, massScalars);
	amrex::Real cs = quokka::EOS<problem_t>::ComputeSoundSpeed(rho, P, massScalars);

	return cs;
}

template <typename problem_t>
AMREX_GPU_DEVICE AMREX_FORCE_INLINE auto HydroSystem<problem_t>::ComputeVelocityX1(amrex::Array4<const amrex::Real> const &cons, int i, int j,
										   int k) -> amrex::Real
{
	amrex::Real const rho = cons(i, j, k, density_index);
	amrex::Real const vel_x = cons(i, j, k, x1Momentum_index) / rho;
	return vel_x;
}

template <typename problem_t>
AMREX_GPU_DEVICE AMREX_FORCE_INLINE auto HydroSystem<problem_t>::ComputeVelocityX2(amrex::Array4<const amrex::Real> const &cons, int i, int j,
										   int k) -> amrex::Real
{
	amrex::Real const rho = cons(i, j, k, density_index);
	amrex::Real const vel_y = cons(i, j, k, x2Momentum_index) / rho;
	return vel_y;
}

template <typename problem_t>
AMREX_GPU_DEVICE AMREX_FORCE_INLINE auto HydroSystem<problem_t>::ComputeVelocityX3(amrex::Array4<const amrex::Real> const &cons, int i, int j,
										   int k) -> amrex::Real
{
	amrex::Real const rho = cons(i, j, k, density_index);
	amrex::Real const vel_z = cons(i, j, k, x3Momentum_index) / rho;
	return vel_z;
}

template <typename problem_t>
AMREX_GPU_DEVICE AMREX_FORCE_INLINE auto HydroSystem<problem_t>::isStateValid(amrex::Array4<const amrex::Real> const &cons, int i, int j, int k) -> bool
{
	// check if cons(i, j, k) is a valid state
	const amrex::Real rho = cons(i, j, k, density_index);
	bool isDensityPositive = (rho > 0.);
	bool isMassScalarPositive = true;
	if constexpr (nmscalars_ > 0) {
		amrex::GpuArray<Real, nmscalars_> massScalars_ = RadSystem<problem_t>::ComputeMassScalars(cons, i, j, k);

		for (int idx = 0; idx < nmscalars_; ++idx) {
			if (massScalars_[idx] < 0.0) {
				isMassScalarPositive = false;
				break; // Exit the loop early if any element is not positive
			}
		}
	}
	// when the dual energy method is used, we *cannot* reset on pressure
	// failures. on the other hand, we don't need to -- the auxiliary internal
	// energy is used instead!


	const amrex::Real vx = cons(i, j, k, x1Momentum_index)/rho;
	const amrex::Real vy = cons(i, j, k, x2Momentum_index)/rho;
	const amrex::Real vz = cons(i, j, k, x3Momentum_index)/rho;
	double speed = std::sqrt(vx*vx + vy*vy + vz*vz);
	double soundspeed = ComputeSoundSpeed(cons, i, j, k);
	double MachNumber = speed/soundspeed;
	// if(i==64 && j==20 && k==506){
	// 	printf("M at %d,%d,%d is =%.2e\n", i,j,k, MachNumber);
	// 	printf("Sound speed, speed=%.2e, %.2e\n", soundspeed, speed);
	// }
	// cs = ComputeSoundSpeed(cons[bx], i, j, k);

	return isDensityPositive && isMassScalarPositive;
}

template <typename problem_t>
void HydroSystem<problem_t>::ComputeRhsFromFluxes(amrex::MultiFab &rhs_mf, std::array<amrex::MultiFab, AMREX_SPACEDIM> const &fluxArray,
						  amrex::GpuArray<amrex::Real, AMREX_SPACEDIM> dx, const int nvars)
{
	// compute the total right-hand-side for the MOL integration

	// By convention, the fluxes are defined on the left edge of each zone,
	// i.e. flux_(i) is the flux *into* zone i through the interface on the
	// left of zone i, and -1.0*flux(i+1) is the flux *into* zone i through
	// the interface on the right of zone i.

	auto const x1Flux = fluxArray[0].const_arrays();
#if AMREX_SPACEDIM >= 2
	auto const x2Flux = fluxArray[1].const_arrays();
#endif
#if AMREX_SPACEDIM == 3
	auto const x3Flux = fluxArray[2].const_arrays();
#endif
	auto rhs = rhs_mf.arrays();

	amrex::ParallelFor(rhs_mf, amrex::IntVect{0}, nvars, [=] AMREX_GPU_DEVICE(int bx, int i, int j, int k, int n) noexcept {
		rhs[bx](i, j, k, n) = AMREX_D_TERM((1.0 / dx[0]) * (x1Flux[bx](i, j, k, n) - x1Flux[bx](i + 1, j, k, n)),
						   +(1.0 / dx[1]) * (x2Flux[bx](i, j, k, n) - x2Flux[bx](i, j + 1, k, n)),
						   +(1.0 / dx[2]) * (x3Flux[bx](i, j, k, n) - x3Flux[bx](i, j, k + 1, n)));
							
	});
}

template <typename problem_t>
void HydroSystem<problem_t>::PredictStep(amrex::MultiFab const &consVarOld_mf, amrex::MultiFab &consVarNew_mf, amrex::MultiFab const &rhs_mf, const double dt,
					 const int nvars, amrex::iMultiFab &redoFlag_mf)
{
	BL_PROFILE("HydroSystem::PredictStep()");

	auto const &consVarOld = consVarOld_mf.const_arrays();
	auto const &rhs = rhs_mf.const_arrays();
	auto consVarNew = consVarNew_mf.arrays();
	auto redoFlag = redoFlag_mf.arrays();

	amrex::ParallelFor(consVarNew_mf, [=] AMREX_GPU_DEVICE(int bx, int i, int j, int k) noexcept {
		for (int n = 0; n < nvars; ++n) {
			consVarNew[bx](i, j, k, n) = consVarOld[bx](i, j, k, n) + dt * rhs[bx](i, j, k, n);
		}
		// check if state is valid -- flag for re-do if not
		if (!isStateValid(consVarNew[bx], i, j, k)) {
			redoFlag[bx](i, j, k) = quokka::redoFlag::redo;
		} else {
			redoFlag[bx](i, j, k) = quokka::redoFlag::none;
		}
	});
}

template <typename problem_t>
void HydroSystem<problem_t>::AddFluxesRK2(amrex::MultiFab &Unew_mf, amrex::MultiFab const &U0_mf, amrex::MultiFab const &U1_mf, amrex::MultiFab const &rhs_mf,
					  const double dt, const int nvars, amrex::iMultiFab &redoFlag_mf)
{
	BL_PROFILE("HyperbolicSystem::AddFluxesRK2()");

	auto const &U0 = U0_mf.const_arrays();
	auto const &U1 = U1_mf.const_arrays();
	auto const &rhs = rhs_mf.const_arrays();
	auto U_new = Unew_mf.arrays();
	auto redoFlag = redoFlag_mf.arrays();

	amrex::ParallelFor(Unew_mf, [=] AMREX_GPU_DEVICE(int bx, int i, int j, int k) noexcept {
		for (int n = 0; n < nvars; ++n) {
			// RK-SSP2 integrator
			const double U_0 = U0[bx](i, j, k, n);
			const double U_1 = U1[bx](i, j, k, n);
			const double FU = dt * rhs[bx](i, j, k, n);

			// save results in U_new
			U_new[bx](i, j, k, n) = (0.5 * U_0 + 0.5 * U_1) + 0.5 * FU;
		}

		// check if state is valid -- flag for re-do if not
		if (!isStateValid(U_new[bx], i, j, k)) {
			redoFlag[bx](i, j, k) = quokka::redoFlag::redo;
		} else {
			redoFlag[bx](i, j, k) = quokka::redoFlag::none;
		}
	});
}

template <typename problem_t>
template <FluxDir DIR>
void HydroSystem<problem_t>::ComputeFlatteningCoefficients(amrex::MultiFab const &primVar_mf, amrex::MultiFab &x1Chi_mf, const int nghost)
{
	// compute the PPM shock flattening coefficient following
	//   Appendix B1 of Mignone+ 2005 [this description has typos].
	// Method originally from Miller & Colella,
	//   Journal of Computational Physics 183, 26–82 (2002) [no typos].

	constexpr double beta_max = 0.85;
	constexpr double beta_min = 0.75;
	constexpr double Zmax = 0.75;
	constexpr double Zmin = 0.25;

	auto const &primVar_in = primVar_mf.const_arrays();
	auto x1Chi_in = x1Chi_mf.arrays();
	amrex::IntVect ng{AMREX_D_DECL(nghost, nghost, nghost)};

	// cell-centered kernel
	amrex::ParallelFor(primVar_mf, ng, [=] AMREX_GPU_DEVICE(int bx, int i_in, int j_in, int k_in) {
		quokka::Array4View<const amrex::Real, DIR> primVar(primVar_in[bx]);
		quokka::Array4View<amrex::Real, DIR> x1Chi(x1Chi_in[bx]);
		auto [i, j, k] = quokka::reorderMultiIndex<DIR>(i_in, j_in, k_in);

		amrex::Real Pplus2 = primVar(i + 2, j, k, pressure_index);
		amrex::Real Pplus1 = primVar(i + 1, j, k, pressure_index);
		amrex::Real P = primVar(i, j, k, pressure_index);
		amrex::Real Pminus1 = primVar(i - 1, j, k, pressure_index);
		amrex::Real Pminus2 = primVar(i - 2, j, k, pressure_index);

		if constexpr (reconstruct_eint) {
			// compute (rho e) (gamma - 1)
			amrex::GpuArray<Real, nmscalars_> massScalars_plus2 = RadSystem<problem_t>::ComputeMassScalars(primVar, i + 2, j, k);
			Pplus2 = quokka::EOS<problem_t>::ComputePressure(primVar(i + 2, j, k, primDensity_index),
									 primVar(i + 2, j, k, primDensity_index) * Pplus2, massScalars_plus2);
			amrex::GpuArray<Real, nmscalars_> massScalars_plus1 = RadSystem<problem_t>::ComputeMassScalars(primVar, i + 1, j, k);
			Pplus1 = quokka::EOS<problem_t>::ComputePressure(primVar(i + 1, j, k, primDensity_index),
									 primVar(i + 1, j, k, primDensity_index) * Pplus1, massScalars_plus1);
			amrex::GpuArray<Real, nmscalars_> massScalars = RadSystem<problem_t>::ComputeMassScalars(primVar, i, j, k);
			P = quokka::EOS<problem_t>::ComputePressure(primVar(i, j, k, primDensity_index), primVar(i, j, k, primDensity_index) * P, massScalars);
			amrex::GpuArray<Real, nmscalars_> massScalars_minus1 = RadSystem<problem_t>::ComputeMassScalars(primVar, i - 1, j, k);
			Pminus1 = quokka::EOS<problem_t>::ComputePressure(primVar(i - 1, j, k, primDensity_index),
									  primVar(i - 1, j, k, primDensity_index) * Pminus1, massScalars_minus1);
			amrex::GpuArray<Real, nmscalars_> massScalars_minus2 = RadSystem<problem_t>::ComputeMassScalars(primVar, i - 2, j, k);
			Pminus2 = quokka::EOS<problem_t>::ComputePressure(primVar(i - 2, j, k, primDensity_index),
									  primVar(i - 2, j, k, primDensity_index) * Pminus2, massScalars_minus2);
		}

		if constexpr (is_eos_isothermal()) {
			const amrex::Real cs_sq = cs_iso_ * cs_iso_;
			Pplus2 = primVar(i + 2, j, k, primDensity_index) * cs_sq;
			Pplus1 = primVar(i + 1, j, k, primDensity_index) * cs_sq;
			P = primVar(i, j, k, primDensity_index) * cs_sq;
			Pminus1 = primVar(i - 1, j, k, primDensity_index) * cs_sq;
			Pminus2 = primVar(i - 2, j, k, primDensity_index) * cs_sq;
		}

		// beta is a measure of shock resolution (Eq. 74 of Miller & Colella 2002)
		// Miller & Collela note: "If beta is 1/2, then pressure is linear across
		//   four computational cells. If beta is small enough, then we assume that
		//   any discontinuity is already sufficiently well resolved that additional
		//   dissipation (flattening) is not required."
		const double beta_denom = std::abs(Pplus2 - Pminus2);
		// avoid division by zero (in this case, chi = 1 anyway)
		const double beta = (beta_denom != 0) ? (std::abs(Pplus1 - Pminus1) / beta_denom) : 0;

		// Eq. 75 of Miller & Colella 2002
		const double chi_min = std::max(0., std::min(1., (beta_max - beta) / (beta_max - beta_min)));

		// Z is a measure of shock strength (Eq. 76 of Miller & Colella 2002)
		amrex::GpuArray<Real, nmscalars_> massScalars = RadSystem<problem_t>::ComputeMassScalars(primVar, i, j, k);
		double K_S = std::pow(quokka::EOS<problem_t>::ComputeSoundSpeed(primVar(i, j, k, primDensity_index), P, massScalars), 2) *
			     primVar(i, j, k, primDensity_index);
		if constexpr (is_eos_isothermal()) {
			K_S = primVar(i, j, k, primDensity_index) * cs_iso_ * cs_iso_;
		}

		const double Z = std::abs(Pplus1 - Pminus1) / K_S;

		// check for converging flow along the normal direction DIR (Eq. 77)
		int velocity_index = 0;
		if constexpr (DIR == FluxDir::X1) {
			velocity_index = x1Velocity_index;
		} else if constexpr (DIR == FluxDir::X2) {
			velocity_index = x2Velocity_index;
		} else if constexpr (DIR == FluxDir::X3) {
			velocity_index = x3Velocity_index;
		}
		double chi = 1.0;
		if (primVar(i + 1, j, k, velocity_index) < primVar(i - 1, j, k, velocity_index)) {
			chi = std::max(chi_min, std::min(1., (Zmax - Z) / (Zmax - Zmin)));
		}

		x1Chi(i, j, k) = chi;
	});
}

template <typename problem_t>
template <FluxDir DIR>
void HydroSystem<problem_t>::FlattenShocks(amrex::MultiFab const &q_mf, amrex::MultiFab const &x1Chi_mf, amrex::MultiFab const &x2Chi_mf,
					   amrex::MultiFab const &x3Chi_mf, amrex::MultiFab &x1LeftState_mf, amrex::MultiFab &x1RightState_mf, const int nghost,
					   const int nvars)
{
	// Apply shock flattening based on Miller & Colella (2002)
	// [This is necessary to get a reasonable solution to the slow-moving
	// shock problem, and reduces post-shock oscillations in other cases.]

	auto const &q_in = q_mf.const_arrays();
	auto const &x1Chi_in = x1Chi_mf.const_arrays();
	auto const &x2Chi_in = x2Chi_mf.const_arrays();
	auto const &x3Chi_in = x3Chi_mf.const_arrays();
	auto x1LeftState_in = x1LeftState_mf.arrays();
	auto x1RightState_in = x1RightState_mf.arrays();
	amrex::IntVect ng{AMREX_D_DECL(nghost, nghost, nghost)};

	// cell-centered kernel
	amrex::ParallelFor(q_mf, ng, nvars, [=] AMREX_GPU_DEVICE(int bx, int i_in, int j_in, int k_in, int n) {
		quokka::Array4View<const amrex::Real, DIR> q(q_in[bx]);
		quokka::Array4View<amrex::Real, DIR> x1LeftState(x1LeftState_in[bx]);
		quokka::Array4View<amrex::Real, DIR> x1RightState(x1RightState_in[bx]);

		// compute coefficient as the minimum from adjacent cells along *each
		// axis*
		//  (Eq. 86 of Miller & Colella 2001; Eq. 78 of Miller & Colella 2002)
		double chi_ijk = std::min({
		    x1Chi_in[bx](i_in - 1, j_in, k_in),
		    x1Chi_in[bx](i_in, j_in, k_in),
		    x1Chi_in[bx](i_in + 1, j_in, k_in),
#if (AMREX_SPACEDIM >= 2)
		    x2Chi_in[bx](i_in, j_in - 1, k_in),
		    x2Chi_in[bx](i_in, j_in, k_in),
		    x2Chi_in[bx](i_in, j_in + 1, k_in),
#endif
#if (AMREX_SPACEDIM == 3)
		    x3Chi_in[bx](i_in, j_in, k_in - 1),
		    x3Chi_in[bx](i_in, j_in, k_in),
		    x3Chi_in[bx](i_in, j_in, k_in + 1),
#endif
		});

		auto [i, j, k] = quokka::reorderMultiIndex<DIR>(i_in, j_in, k_in);

		// get interfaces
		const double a_minus = x1RightState(i, j, k, n);
		const double a_plus = x1LeftState(i + 1, j, k, n);
		const double a_mean = q(i, j, k, n);

		// left side of zone i (Eq. 70a)
		const double new_a_minus = chi_ijk * a_minus + (1. - chi_ijk) * a_mean;

		// right side of zone i (Eq. 70b)
		const double new_a_plus = chi_ijk * a_plus + (1. - chi_ijk) * a_mean;

		x1RightState(i, j, k, n) = new_a_minus;
		x1LeftState(i + 1, j, k, n) = new_a_plus;
	});

	if constexpr (AMREX_SPACEDIM < 2) {
		amrex::ignore_unused(x2Chi_in);
	}
	if constexpr (AMREX_SPACEDIM < 3) {
		amrex::ignore_unused(x3Chi_in);
	}
}

// to ensure that physical quantities are within reasonable
// floors and ceilings which can be set in the param file
template <typename problem_t>
void HydroSystem<problem_t>::EnforceLimits(amrex::Real const densityFloor, amrex::Real const pressureFloor, amrex::Real const speedCeiling,
					   amrex::Real const tempCeiling, amrex::Real const tempFloor, amrex::MultiFab &state_mf)
{

	auto state = state_mf.arrays();

	amrex::ParallelFor(state_mf, [=] AMREX_GPU_DEVICE(int bx, int i, int j, int k) noexcept {
		amrex::Real const rho = state[bx](i, j, k, density_index);
		amrex::Real const vx1 = state[bx](i, j, k, x1Momentum_index) / rho;
		amrex::Real const vx2 = state[bx](i, j, k, x2Momentum_index) / rho;
		amrex::Real const vx3 = state[bx](i, j, k, x3Momentum_index) / rho;
		amrex::Real const vsq = (vx1 * vx1 + vx2 * vx2 + vx3 * vx3);
		amrex::Real const v_abs = std::sqrt(vx1 * vx1 + vx2 * vx2 + vx3 * vx3);
		amrex::Real Etot = state[bx](i, j, k, energy_index);
		amrex::Real Eint = state[bx](i, j, k, internalEnergy_index);
		amrex::Real Ekin = rho * vsq / 2.;
		amrex::Real rho_new = rho;

		if (rho < densityFloor) {
			rho_new = densityFloor;
			state[bx](i, j, k, density_index) = rho_new;
			state[bx](i, j, k, internalEnergy_index) = Eint * rho_new / rho;
			state[bx](i, j, k, energy_index) = rho_new * vsq / 2. + (Etot - Ekin);
			if (nscalars_ > 0) {
				for (int n = 0; n < nscalars_; ++n) {
					if (rho_new == 0.0) {
						state[bx](i, j, k, scalar0_index + n) = 0.0;
					} else {
						state[bx](i, j, k, scalar0_index + n) *= rho / rho_new;
					}
				}
			}
		}

		if (v_abs > speedCeiling) {
			amrex::Real rescale_factor = speedCeiling / v_abs;
			state[bx](i, j, k, x1Momentum_index) *= rescale_factor;
			state[bx](i, j, k, x2Momentum_index) *= rescale_factor;
			state[bx](i, j, k, x3Momentum_index) *= rescale_factor;
		}

		// Enforcing Limits on mass scalars
		if (nmscalars_ > 0) {

			amrex::Real sp_sum = 0.0;
			for (int idx = 0; idx < nmscalars_; ++idx) {
				if (state[bx](i, j, k, scalar0_index + idx) < 0.0) {
					state[bx](i, j, k, scalar0_index + idx) = network_rp::small_x * rho;
				}

				// get sum to renormalize
				sp_sum += state[bx](i, j, k, scalar0_index + idx);
			}

			if (sp_sum > 0) {
				sp_sum /= rho; // get mass fractions
				for (int idx = 0; idx < nmscalars_; ++idx) {
					// renormalize
					state[bx](i, j, k, scalar0_index + idx) /= sp_sum;
				}
			}
		}

		// Enforcing Limits on temperature estimated from Etot and Ekin
		if (!HydroSystem<problem_t>::is_eos_isothermal()) {
			// recompute gas energy (to prevent P < 0)
			amrex::Real const Eint_star = Etot - 0.5 * rho_new * vsq;
			amrex::GpuArray<Real, nmscalars_> massScalars = RadSystem<problem_t>::ComputeMassScalars(state[bx], i, j, k);
			amrex::Real const P_star = quokka::EOS<problem_t>::ComputePressure(rho_new, Eint_star, massScalars);
			amrex::Real P_new = P_star;
			if (P_star < pressureFloor) {
				P_new = pressureFloor;
#pragma nv_diag_suppress divide_by_zero
				amrex::Real const Etot_new = quokka::EOS<problem_t>::ComputeEintFromPres(rho_new, P_new, massScalars) + 0.5 * rho_new * vsq;
				state[bx](i, j, k, HydroSystem<problem_t>::energy_index) = Etot_new;
			}
		}
		// re-obtain Ekin and Etot for putting limits on Temperature
		if (rho_new == 0.0) {
			Ekin = Etot = 0.0;
		} else {
			Ekin = std::pow(state[bx](i, j, k, x1Momentum_index), 2.) / state[bx](i, j, k, density_index) / 2.;
			Ekin += std::pow(state[bx](i, j, k, x2Momentum_index), 2.) / state[bx](i, j, k, density_index) / 2.;
			Ekin += std::pow(state[bx](i, j, k, x3Momentum_index), 2.) / state[bx](i, j, k, density_index) / 2.;
			Etot = state[bx](i, j, k, energy_index);
		}
		amrex::GpuArray<Real, nmscalars_> massScalars = RadSystem<problem_t>::ComputeMassScalars(state[bx], i, j, k);
		amrex::Real primTemp = quokka::EOS<problem_t>::ComputeTgasFromEint(rho, (Etot - Ekin), massScalars);

		if (primTemp > tempCeiling) {
			amrex::Real prim_eint = quokka::EOS<problem_t>::ComputeEintFromTgas(state[bx](i, j, k, density_index), tempCeiling, massScalars);
			state[bx](i, j, k, energy_index) = Ekin + prim_eint;
		}

		if (primTemp < tempFloor) {
			amrex::Real prim_eint = quokka::EOS<problem_t>::ComputeEintFromTgas(state[bx](i, j, k, density_index), tempFloor, massScalars);
			state[bx](i, j, k, energy_index) = Ekin + prim_eint;
		}

		// Enforcing Limits on Auxiliary temperature estimated from Eint
		Eint = state[bx](i, j, k, internalEnergy_index);
		amrex::Real auxTemp = quokka::EOS<problem_t>::ComputeTgasFromEint(rho, Eint, massScalars);

		// if (auxTemp > tempCeiling) {
		// 	state[bx](i, j, k, internalEnergy_index) =
		// 	    quokka::EOS<problem_t>::ComputeEintFromTgas(state[bx](i, j, k, density_index), tempCeiling, massScalars);
		// 	state[bx](i, j, k, energy_index) = Ekin + state[bx](i, j, k, internalEnergy_index);
		// }

	/*	if (auxTemp < tempFloor) {
			state[bx](i, j, k, internalEnergy_index) =
			    quokka::EOS<problem_t>::ComputeEintFromTgas(state[bx](i, j, k, density_index), tempFloor, massScalars);
			state[bx](i, j, k, energy_index) = Ekin + state[bx](i, j, k, internalEnergy_index);
		}	*/	
	});
}

template <typename problem_t>
void HydroSystem<problem_t>::AddInternalEnergyPdV(amrex::MultiFab &rhs_mf, amrex::MultiFab const &consVar_mf,
						  amrex::GpuArray<amrex::Real, AMREX_SPACEDIM> const dx,
						  std::array<amrex::MultiFab, AMREX_SPACEDIM> const &faceVelArray, amrex::iMultiFab const &redoFlag_mf)
{
	// compute P dV source term for the internal energy equation,
	// using the face-centered velocities in faceVelArray and the pressure

	auto vel_x = faceVelArray[0].const_arrays();
#if AMREX_SPACEDIM >= 2
	auto vel_y = faceVelArray[1].const_arrays();
#endif
#if AMREX_SPACEDIM == 3
	auto vel_z = faceVelArray[2].const_arrays();
#endif

	auto const &consVar = consVar_mf.const_arrays();
	auto const &redoFlag = redoFlag_mf.const_arrays();
	auto rhs = rhs_mf.arrays();

	amrex::ParallelFor(rhs_mf, [=] AMREX_GPU_DEVICE(int bx, int i, int j, int k) {
		// get cell-centered pressure
		const amrex::Real Pgas = ComputePressure(consVar[bx], i, j, k);

		// compute div v from face-centered velocities
		amrex::Real div_v = NAN;

		if (redoFlag[bx](i, j, k) == quokka::redoFlag::none) {
			div_v = AMREX_D_TERM((vel_x[bx](i + 1, j, k) - vel_x[bx](i, j, k)) / dx[0], +(vel_y[bx](i, j + 1, k) - vel_y[bx](i, j, k)) / dx[1],
								+(vel_z[bx](i, j, k + 1) - vel_z[bx](i, j, k)) / dx[2]);
		} else {
			div_v = 0.5 * (AMREX_D_TERM((ComputeVelocityX1(consVar[bx], i + 1, j, k) - ComputeVelocityX1(consVar[bx], i - 1, j, k)) / dx[0],
						    +(ComputeVelocityX2(consVar[bx], i, j + 1, k) - ComputeVelocityX2(consVar[bx], i, j - 1, k)) / dx[1],
						    +(ComputeVelocityX3(consVar[bx], i, j, k + 1) - ComputeVelocityX3(consVar[bx], i, j, k - 1)) / dx[2]));
		}
<<<<<<< HEAD
		
		// add P dV term to rhs array
		rhs[bx](i, j, k, internalEnergy_index) += -Pgas * div_v;	
=======
		// add P dV term to rhs array
		rhs[bx](i, j, k, internalEnergy_index) += -Pgas * div_v;
>>>>>>> ad71e79d
		
}

template <typename problem_t> void HydroSystem<problem_t>::SyncDualEnergy(amrex::MultiFab &consVar_mf)
{
	// sync internal energy and total energy
	// this step must be done as an operator-split step after *each* RK stage

	const amrex::Real eta = 1.0e-3; // dual energy parameter 'eta'

	auto consVar = consVar_mf.arrays();

	amrex::ParallelFor(consVar_mf, [=] AMREX_GPU_DEVICE(int bx, int i, int j, int k) {
		amrex::Real const rho = consVar[bx](i, j, k, density_index);
		amrex::Real const px = consVar[bx](i, j, k, x1Momentum_index);
		amrex::Real const py = consVar[bx](i, j, k, x2Momentum_index);
		amrex::Real const pz = consVar[bx](i, j, k, x3Momentum_index);
		amrex::Real const Etot = consVar[bx](i, j, k, energy_index);
		amrex::Real const Eint_aux = consVar[bx](i, j, k, internalEnergy_index);

		// abort if density is negative (can't compute kinetic energy)
		if (rho <= 0.) {
			amrex::Abort("density is negative in SyncDualEnergy! abort!!");
		}

		amrex::Real const Ekin = (px * px + py * py + pz * pz) / (2.0 * rho);
		amrex::Real const Eint_cons = Etot - Ekin;

		// Li et al. sync method
		// replace Eint with Eint_cons == (Etot - Ekin) if (Eint_cons / E) > eta
		if (Eint_cons > eta * Etot) {
			consVar[bx](i, j, k, internalEnergy_index) = Eint_cons;
		} else { // non-conservative sync
			consVar[bx](i, j, k, internalEnergy_index) = Eint_aux;
			consVar[bx](i, j, k, energy_index) = Eint_aux + Ekin;
		}
	});
}

template <typename problem_t>
template <RiemannSolver RIEMANN, FluxDir DIR>
void HydroSystem<problem_t>::ComputeFluxes(amrex::MultiFab &x1Flux_mf, amrex::MultiFab &x1FaceVel_mf, amrex::MultiFab const &x1LeftState_mf,
					   amrex::MultiFab const &x1RightState_mf, amrex::MultiFab const &primVar_mf, const amrex::Real K_visc)
{

	// By convention, the interfaces are defined on the left edge of each
	// zone, i.e. xinterface_(i) is the solution to the Riemann problem at
	// the left edge of zone i.

	// Indexing note: There are (nx + 1) interfaces for nx zones.

	auto const &x1LeftState_in = x1LeftState_mf.const_arrays();
	auto const &x1RightState_in = x1RightState_mf.const_arrays();
	auto const &primVar_in = primVar_mf.const_arrays();
	auto x1Flux_in = x1Flux_mf.arrays();
	auto x1FaceVel_in = x1FaceVel_mf.arrays();

	amrex::ParallelFor(x1Flux_mf, [=] AMREX_GPU_DEVICE(int bx, int i_in, int j_in, int k_in) {
		quokka::Array4View<const amrex::Real, DIR> x1LeftState(x1LeftState_in[bx]);
		quokka::Array4View<const amrex::Real, DIR> x1RightState(x1RightState_in[bx]);
		quokka::Array4View<amrex::Real, DIR> x1Flux(x1Flux_in[bx]);
		quokka::Array4View<amrex::Real, DIR> x1FaceVel(x1FaceVel_in[bx]);
		quokka::Array4View<const amrex::Real, DIR> q(primVar_in[bx]);

		auto [i, j, k] = quokka::reorderMultiIndex<DIR>(i_in, j_in, k_in);

		// gather left- and right- state variables

		const double rho_L = x1LeftState(i, j, k, primDensity_index);
		const double rho_R = x1RightState(i, j, k, primDensity_index);

		const double vx_L = x1LeftState(i, j, k, x1Velocity_index);
		const double vx_R = x1RightState(i, j, k, x1Velocity_index);

		const double vy_L = x1LeftState(i, j, k, x2Velocity_index);
		const double vy_R = x1RightState(i, j, k, x2Velocity_index);

		const double vz_L = x1LeftState(i, j, k, x3Velocity_index);
		const double vz_R = x1RightState(i, j, k, x3Velocity_index);

		const double ke_L = 0.5 * rho_L * (vx_L * vx_L + vy_L * vy_L + vz_L * vz_L);
		const double ke_R = 0.5 * rho_R * (vx_R * vx_R + vy_R * vy_R + vz_R * vz_R);

		// auxiliary Eint (rho * e)
		// this is evolved as a passive scalar by the Riemann solver
		double Eint_L = NAN;
		double Eint_R = NAN;

		double P_L = NAN;
		double P_R = NAN;

		double E_L = NAN;
		double E_R = NAN;

		double cs_L = NAN;
		double cs_R = NAN;

		if constexpr (is_eos_isothermal()) {
			P_L = rho_L * (cs_iso_ * cs_iso_);
			P_R = rho_R * (cs_iso_ * cs_iso_);

			cs_L = cs_iso_;
			cs_R = cs_iso_;
		} else {
			if constexpr (reconstruct_eint) {
				// compute pressure from specific internal energy
				// (pressure_index is actually eint)
				const double eint_L = x1LeftState(i, j, k, pressure_index);
				const double eint_R = x1RightState(i, j, k, pressure_index);
				amrex::GpuArray<Real, nmscalars_> massScalars_L = RadSystem<problem_t>::ComputeMassScalars(x1LeftState, i, j, k);
				P_L = quokka::EOS<problem_t>::ComputePressure(rho_L, eint_L * rho_L, massScalars_L);
				amrex::GpuArray<Real, nmscalars_> massScalars_R = RadSystem<problem_t>::ComputeMassScalars(x1RightState, i, j, k);
				P_R = quokka::EOS<problem_t>::ComputePressure(rho_R, eint_R * rho_R, massScalars_R);

				// auxiliary Eint is actually (auxiliary) specific internal energy
				Eint_L = rho_L * x1LeftState(i, j, k, primEint_index);
				Eint_R = rho_R * x1RightState(i, j, k, primEint_index);
			} else {
				// pressure_index is actually pressure
				P_L = x1LeftState(i, j, k, pressure_index);
				P_R = x1RightState(i, j, k, pressure_index);

				// primEint_index is actually (rho * e)
				Eint_L = x1LeftState(i, j, k, primEint_index);
				Eint_R = x1RightState(i, j, k, primEint_index);
			}

			amrex::GpuArray<Real, nmscalars_> massScalars_L = RadSystem<problem_t>::ComputeMassScalars(x1LeftState, i, j, k);
			cs_L = quokka::EOS<problem_t>::ComputeSoundSpeed(rho_L, P_L, massScalars_L);
			E_L = quokka::EOS<problem_t>::ComputeEintFromPres(rho_L, P_L, massScalars_L) + ke_L;

			amrex::GpuArray<Real, nmscalars_> massScalars_R = RadSystem<problem_t>::ComputeMassScalars(x1RightState, i, j, k);
			cs_R = quokka::EOS<problem_t>::ComputeSoundSpeed(rho_R, P_R, massScalars_R);
			E_R = quokka::EOS<problem_t>::ComputeEintFromPres(rho_R, P_R, massScalars_R) + ke_R;
		}

		AMREX_ASSERT(cs_L > 0.0);
		AMREX_ASSERT(cs_R > 0.0);

		// assign normal component of velocity according to DIR

		int velN_index = x1Velocity_index;
		int velV_index = x2Velocity_index;
		int velW_index = x3Velocity_index;

		if constexpr (DIR == FluxDir::X1) {
			velN_index = x1Velocity_index;
			velV_index = x2Velocity_index;
			velW_index = x3Velocity_index;
		} else if constexpr (DIR == FluxDir::X2) {
			if constexpr (AMREX_SPACEDIM == 2) {
				velN_index = x2Velocity_index;
				velV_index = x1Velocity_index;
				velW_index = x3Velocity_index; // unchanged in 2D
			} else if constexpr (AMREX_SPACEDIM == 3) {
				velN_index = x2Velocity_index;
				velV_index = x3Velocity_index;
				velW_index = x1Velocity_index;
			}
		} else if constexpr (DIR == FluxDir::X3) {
			velN_index = x3Velocity_index;
			velV_index = x1Velocity_index;
			velW_index = x2Velocity_index;
		}

		quokka::HydroState<nscalars_, nmscalars_> sL{};
		sL.rho = rho_L;
		sL.u = x1LeftState(i, j, k, velN_index);
		sL.v = x1LeftState(i, j, k, velV_index);
		sL.w = x1LeftState(i, j, k, velW_index);
		sL.P = P_L;
		sL.cs = cs_L;
		sL.E = E_L;
		sL.Eint = Eint_L;
		// the following has been set to zero to test that the HLLD solver works with hydro only
		// TODO(Neco): set correct magnetic field values once magnetic fields are enabled
		sL.by = 0.0;
		sL.bz = 0.0;

		quokka::HydroState<nscalars_, nmscalars_> sR{};
		sR.rho = rho_R;
		sR.u = x1RightState(i, j, k, velN_index);
		sR.v = x1RightState(i, j, k, velV_index);
		sR.w = x1RightState(i, j, k, velW_index);
		sR.P = P_R;
		sR.cs = cs_R;
		sR.E = E_R;
		sR.Eint = Eint_R;
		// as above, set to zero for testing purposes
		sR.by = 0.0;
		sR.bz = 0.0;

		if(i==506 && j==64 && k==20){
			// printf("sR.rho, sR.P, sR.E, sR.Eint=%.2e, %.2e, %.2e, %.2e\n", sR.rho, sR.P, sR.E, sR.Eint);
			// printf("sR.u  , sR.v, sR.w, sR.cs    =%.2e, %.2e, %.2e, %.2e\n", sR.u, sR.v, sR.w, sR.cs);

			// printf("sL.rho, sL.P, sL.E, sL.Eint=%.2e, %.2e, %.2e, %.2e\n", sL.rho, sL.P, sL.E, sL.Eint);
			// printf("sL.u  , sL.v, sL.w, sL.cs    =%.2e, %.2e, %.2e, %.2e\n", sL.u  , sL.v, sL.w, sL.cs);
			
		}
		// The remaining components are mass scalars and passive scalars, so just copy them from
		// x1LeftState and x1RightState into the (left, right) state vectors U_L and
		// U_R
		for (int n = 0; n < nscalars_; ++n) {
			sL.scalar[n] = x1LeftState(i, j, k, scalar0_index + n);
			sR.scalar[n] = x1RightState(i, j, k, scalar0_index + n);

			if(i==506 && j==64 && k==20){
				// printf("n, sL.scalar[n], sR.scalar[n]=%d, %.2e, %.2e\n", n, sL.scalar[n], sR.scalar[n]);
			}
			// also store mass scalars separately
			if (n < nmscalars_) {
				sL.massScalar[n] = x1LeftState(i, j, k, scalar0_index + n);
				sR.massScalar[n] = x1RightState(i, j, k, scalar0_index + n);
				if(i==506 && j==64 && k==20){
				// printf("n, sL.massScalar[n], sR.massScalar[n]=%d, %.2e, %.2e\n", n, sL.massScalar[n], sR.massScalar[n]);
			}
			}
		}

		// difference in normal velocity along normal axis
		const double du = q(i, j, k, velN_index) - q(i - 1, j, k, velN_index);

		// difference in transverse velocity
#if AMREX_SPACEDIM == 1
		const double dw = 0.;
#else
	  	amrex::Real dvl = std::min(q(i - 1, j + 1, k, velV_index) - q(i - 1, j, k, velV_index), q(i - 1, j, k, velV_index) - q(i - 1, j - 1, k, velV_index));
	  	amrex::Real dvr = std::min(q(i, j + 1, k, velV_index) - q(i, j, k, velV_index), q(i, j, k, velV_index) - q(i, j - 1, k, velV_index));
	  	double dw = std::min(dvl, dvr);
#endif
#if AMREX_SPACEDIM == 3
		amrex::Real dwl =
		    std::min(q(i - 1, j, k + 1, velW_index) - q(i - 1, j, k, velW_index), q(i - 1, j, k, velW_index) - q(i - 1, j, k - 1, velW_index));
		amrex::Real dwr = std::min(q(i, j, k + 1, velW_index) - q(i, j, k, velW_index), q(i, j, k, velW_index) - q(i, j, k - 1, velW_index));
		dw = std::min(std::min(dwl, dwr), dw);
#endif

		// solve the Riemann problem in canonical form (i.e., where the x-dir is the normal direction)
		quokka::valarray<double, nvar_> F_canonical{};

		if constexpr (RIEMANN == RiemannSolver::HLLC) {
			static_assert(!Physics_Traits<problem_t>::is_mhd_enabled, "Cannot use HLLC solver for MHD problems!");
			F_canonical = quokka::Riemann::HLLC<problem_t, nscalars_, nmscalars_, nvar_>(sL, sR, gamma_, du, dw);
		} else if constexpr (RIEMANN == RiemannSolver::LLF) {
			F_canonical = quokka::Riemann::LLF<problem_t, nscalars_, nmscalars_, nvar_>(sL, sR);
		} else if constexpr (RIEMANN == RiemannSolver::HLLD) {
			// bx = 0 for testing purposes
			// TODO(Neco): pass correct bx value once magnetic fields are enabled
			F_canonical = quokka::Riemann::HLLD<problem_t, nscalars_, nmscalars_, nvar_>(sL, sR, gamma_, 0.0);
		}

		quokka::valarray<double, nvar_> F = F_canonical;

		// add artificial viscosity
		// following Colella & Woodward (1984), eq. (4.2)
		const double div_v = AMREX_D_TERM(du, +0.5 * (dvl + dvr), +0.5 * (dwl + dwr));
		const double viscosity = K_visc * std::max(-div_v, 0.);

		quokka::valarray<double, nvar_> U_L = {sL.rho, sL.rho * sL.u, sL.rho * sL.v, sL.rho * sL.w, sL.E, sL.Eint};
		quokka::valarray<double, nvar_> U_R = {sR.rho, sR.rho * sR.u, sR.rho * sR.v, sR.rho * sR.w, sR.E, sR.Eint};

		// conserve flux of mass scalars
		// based on Plewa and Muller 1999, A&A, 342, 179 (equations 8 and 12)
		amrex::Real fluxSum_U_L = 0;
		amrex::Real fluxSum_U_R = 0;

		for (int n = 0; n < nscalars_; ++n) {
			const int nstart = nvar_ - nscalars_;
			U_L[nstart + n] = sL.scalar[n];
			U_R[nstart + n] = sR.scalar[n];

			if (n < nmscalars_) {
				fluxSum_U_L += U_L[nstart + n];
				fluxSum_U_R += U_R[nstart + n];
			}
		}

		F = F + viscosity * (U_L - U_R);

		// permute momentum components according to flux direction DIR
		F[velN_index] = F_canonical[x1Momentum_index];
		F[velV_index] = F_canonical[x2Momentum_index];
		F[velW_index] = F_canonical[x3Momentum_index];

		// set energy fluxes to zero if EOS is isothermal
		if constexpr (HydroSystem<problem_t>::is_eos_isothermal()) {
			F[energy_index] = 0;
			F[internalEnergy_index] = 0;
		}

		// compute face-centered normal velocity
		const double v_norm = (F[density_index] >= 0.) ? (F[density_index] / rho_R) : (F[density_index] / rho_L);
		x1FaceVel(i, j, k) = v_norm;

		// use the same logic as above to scale and conserve specie fluxes
		if (F[density_index] >= 0.) {
			for (int n = 0; n < nmscalars_; ++n) {
				const int nstart = nvar_ - nscalars_;
				F[nstart + n] = F[density_index] * U_L[nstart + n] / fluxSum_U_L;
			}
		} else {
			for (int n = 0; n < nmscalars_; ++n) {
				const int nstart = nvar_ - nscalars_;
				F[nstart + n] = F[density_index] * U_R[nstart + n] / fluxSum_U_R;
			}
		}

		// copy all flux components to the flux array
		for (int nc = 0; nc < nvar_; ++nc) {
			AMREX_ASSERT(!std::isnan(F[nc])); // check flux is valid
			x1Flux(i, j, k, nc) = F[nc];
		}
	});
}

#endif // HYDRO_SYSTEM_HPP_<|MERGE_RESOLUTION|>--- conflicted
+++ resolved
@@ -864,14 +864,9 @@
 						    +(ComputeVelocityX2(consVar[bx], i, j + 1, k) - ComputeVelocityX2(consVar[bx], i, j - 1, k)) / dx[1],
 						    +(ComputeVelocityX3(consVar[bx], i, j, k + 1) - ComputeVelocityX3(consVar[bx], i, j, k - 1)) / dx[2]));
 		}
-<<<<<<< HEAD
 		
 		// add P dV term to rhs array
 		rhs[bx](i, j, k, internalEnergy_index) += -Pgas * div_v;	
-=======
-		// add P dV term to rhs array
-		rhs[bx](i, j, k, internalEnergy_index) += -Pgas * div_v;
->>>>>>> ad71e79d
 		
 }
 
