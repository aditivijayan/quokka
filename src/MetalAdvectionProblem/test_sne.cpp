--- conflicted
+++ resolved
@@ -443,13 +443,8 @@
 	BL_PROFILE("RadhydroSimulation::Addsupernova()")
 
 	const Real cell_vol = AMREX_D_TERM(dx[0], *dx[1], *dx[2]); // cm^3
-<<<<<<< HEAD
 	const Real rho_eint_blast = userData.E_blast / cell_vol;   // ergs cm^-3
 	const Real rho_blast = userData.M_ejecta / cell_vol  ;   // g cm^-3
-=======
-	const Real rho_eint_blast = userData.E_blast / cell_vol  ;   // ergs cm^-3
-        const Real rho_blast = userData.M_ejecta / cell_vol  ;   // g cm^-3
->>>>>>> 05629d3f
 	const int cum_sn = userData.SN_counter_cumulative;
 
 	const Real Lx = prob_hi[0] - prob_lo[0];
@@ -480,20 +475,12 @@
         y0 = std::abs(yc -py(n));
         z0 = std::abs(zc -pz(n));
 
-<<<<<<< HEAD
-        if(x0<0.5*dx[0] && y0<0.5*dx[1] && z0< 0.5*dx[2] ) {
-        state(i, j, k, HydroSystem<NewProblem>::energy_index)         +=  rho_eint_blast; 
-        state(i, j, k, HydroSystem<NewProblem>::internalEnergy_index) +=  rho_eint_blast; 
-        state(i, j, k, HydroSystem<NewProblem>::density_index)        +=  rho_blast;
-        state(i, j, k, Physics_Indices<NewProblem>::pscalarFirstIndex)+=  1.e3/cell_vol;
-=======
         if(x0<0.5 *dx[0] && y0<0.5 *dx[1] && z0< 0.5 *dx[2] ) {
         // if(i==32 & j==32 & k==32){
         state(i, j, k, HydroSystem<NewProblem>::density_index)        +=   rho_blast; 
         state(i, j, k, HydroSystem<NewProblem>::energy_index)         +=   rho_eint_blast; 
         state(i, j, k, HydroSystem<NewProblem>::internalEnergy_index) +=    rho_eint_blast; 
         state(i, j, k, Physics_Indices<NewProblem>::pscalarFirstIndex+1)+=  1.e3/cell_vol;
->>>>>>> 05629d3f
         // printf("The location of SN=%d,%d,%d\n",i, j, k);
         // printf("SN added at level=%d\n", level);
         printf("The total number of SN gone off=%d\n", cum_sn);
