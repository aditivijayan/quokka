
//==============================================================================
// TwoMomentRad - a radiation transport library for patch-based AMR codes
// Copyright 2020 Benjamin Wibking.
// Released under the MIT license. See LICENSE file included in the GitHub repo.
//==============================================================================
/// \file test_hydro3d_blast.cpp
/// \brief Defines a test problem for a 3D explosion.
///

#include <limits>
#include <math.h>
#include <iostream>
#include <random>

#include "AMReX.H"
#include "AMReX_BC_TYPES.H"
#include "AMReX_BLassert.H"
#include "AMReX_Config.H"
#include "AMReX_FabArrayUtility.H"
#include "AMReX_MultiFab.H"
#include "AMReX_ParallelDescriptor.H"
#include "AMReX_ParmParse.H"
#include "AMReX_Print.H"
#include "AMReX_SPACE.H"
#include "AMReX_GpuDevice.H"
#include "AMReX_ParallelContext.H"
#include "AMReX_TableData.H"
#include "AMReX_RandomEngine.H"
#include "AMReX_Random.H"

#include "CloudyCooling.hpp"
#include "ODEIntegrate.hpp"
#include "RadhydroSimulation.hpp"
#include "hydro_system.hpp"
#include "radiation_system.hpp"
#include "test_sne.hpp"
#include "quadrature.hpp"
#include "NSCBC_outflow.hpp"


using amrex::Real;
using namespace amrex;

#define MAX 100

struct NewProblem {};

template <> struct HydroSystem_Traits<NewProblem> {
  static constexpr double gamma = 5./3.;
  static constexpr bool reconstruct_eint = true; //Set to true - temperature
};

template <> struct quokka::EOS_Traits<NewProblem> {
	static constexpr double gamma = 5./3.;
	static constexpr double mean_molecular_weight = C::m_u;
	static constexpr double boltzmann_constant = C::k_B;
};

template <> struct Physics_Traits<NewProblem> {
  static constexpr bool is_hydro_enabled = true;
  static constexpr bool is_radiation_enabled = false;
  static constexpr bool is_chemistry_enabled = false;
  static constexpr bool is_mhd_enabled = false;
  static constexpr int numMassScalars = 0;		     // number of mass scalars
  static constexpr int numPassiveScalars = 2; // number of passive scalars
  static constexpr int nGroups = 1; // number of radiation groups
};

// global variables needed for Dirichlet boundary condition and initial conditions
#if 0 // workaround AMDGPU compiler bug
namespace
{
#endif
Real rho0 = NAN;                   // NOLINT(cppcoreguidelines-avoid-non-const-global-variables)
AMREX_GPU_MANAGED Real Tgas0 = NAN;              // NOLINT(cppcoreguidelines-avoid-non-const-global-variables)
AMREX_GPU_MANAGED Real P_outflow = NAN;              // NOLINT(cppcoreguidelines-avoid-non-const-global-variables)
#if 0                      // workaround AMDGPU compiler bug
};                       // namespace
#endif


template <> struct SimulationData<NewProblem> {

  // cloudy_tables cloudyTables;
  std::unique_ptr<amrex::TableData<Real, 3>> table_data;

	std::unique_ptr<amrex::TableData<Real, 1>> blast_x;
	std::unique_ptr<amrex::TableData<Real, 1>> blast_y;
	std::unique_ptr<amrex::TableData<Real, 1>> blast_z;

	int nblast = 0;
	int SN_counter_cumulative = 0;
	Real SN_rate_per_vol = NAN; // rate per unit time per unit volume
	Real E_blast = 1.0e51;	    // ergs
	Real M_ejecta = 5. * Msun;	    // 5.0 * Msun; // g

	Real refine_threshold = 1.0; // gradient refinement threshold
};



template <>
void RadhydroSimulation<NewProblem>::setInitialConditionsOnGrid(quokka::grid grid_elem) {
  
    amrex::GpuArray<amrex::Real, AMREX_SPACEDIM> dx = grid_elem.dx_;
    amrex::GpuArray<amrex::Real, AMREX_SPACEDIM> prob_lo = grid_elem.prob_lo_;
    amrex::GpuArray<amrex::Real, AMREX_SPACEDIM> prob_hi = grid_elem.prob_hi_;
    const amrex::Box &indexRange = grid_elem.indexRange_;
    const amrex::Array4<double>& state_cc = grid_elem.array_;
    
    double vol       =  AMREX_D_TERM(dx[0], *dx[1], *dx[2]);


  amrex::ParallelFor(indexRange, [=] AMREX_GPU_DEVICE(int i, int j, int k) {

    
      amrex::Real const x = prob_lo[0] + (i + amrex::Real(0.5)) * dx[0];
			amrex::Real const y = prob_lo[1] + (j + amrex::Real(0.5)) * dx[1];
      amrex::Real const z = prob_lo[2] + (k + amrex::Real(0.5)) * dx[2];


      /*Calculate DM Potential*/
      double prefac;
      prefac = 2.* 3.1415 * Const_G * rho_dm * std::pow(R0,2);
      double Phidm =  (prefac * std::log(1. + std::pow(z/R0, 2)));

      /*Calculate Stellar Disk Potential*/
      double prefac2;
      prefac2 = 2.* 3.1415 * Const_G * Sigma_star * z_star ;
      double Phist =  prefac2 * (std::pow(1. + z*z/z_star/z_star,0.5) -1.);

      /*Calculate Gas Disk Potential*/
      
      double Phigas = 2.* 3.1415 * Const_G * Sigma_gas * std::abs(z);

      double Phitot = Phist + Phidm; // + Phigas;

			double rho, rho_disk, rho_halo;
             rho_disk = rho01 * std::exp(-Phitot/std::pow(sigma1,2.0)) ;
             rho_halo = rho02 * std::exp(-Phitot/std::pow(sigma2,2.0));         //in g/cc
             rho = (rho_disk + rho_halo);

      double P = rho_disk * std::pow(sigma1, 2.0) + rho_halo * std::pow(sigma2, 2.0);

      AMREX_ASSERT(!std::isnan(rho));
      
			const auto gamma = HydroSystem<NewProblem>::gamma_;

      //For a uniform box
        // rho01  = 1.e-2 * Const_mH;
        // rho = rho01;
        // sigma1 = 37. * kmps;
        // P = rho01 * std::pow(sigma1, 2.0);
     
      if(std::sqrt(z*z)<0.25*kpc) {
        state_cc(i, j, k, Physics_Indices<NewProblem>::pscalarFirstIndex)      = 1.e2/vol;  //Disk tracer
       }else {
        state_cc(i, j, k, Physics_Indices<NewProblem>::pscalarFirstIndex)      = 1.e-5/vol;  //Disk tracer
       }

      state_cc(i, j, k, HydroSystem<NewProblem>::density_index)    = rho;
      state_cc(i, j, k, HydroSystem<NewProblem>::x1Momentum_index) = 0.0;
      state_cc(i, j, k, HydroSystem<NewProblem>::x2Momentum_index) = 0.0;
      state_cc(i, j, k, HydroSystem<NewProblem>::x3Momentum_index) = 0.0;
      state_cc(i, j, k, HydroSystem<NewProblem>::internalEnergy_index) = P / (gamma - 1.);
      state_cc(i, j, k, HydroSystem<NewProblem>::energy_index)         = P / (gamma - 1.);
      state_cc(i, j, k, Physics_Indices<NewProblem>::pscalarFirstIndex+1)    = 1.e-5/vol;  //Injected tracer

    });
  }

template <>
void RadhydroSimulation<NewProblem>::ErrorEst(int lev,
                                                amrex::TagBoxArray &tags,
                                                amrex::Real /*time*/ ,
                                                int /*ngrow*/) {
  // tag cells for refinement

  const amrex::Real eta_threshold = 4.0; // gradient refinement threshold
 
  for (amrex::MFIter mfi(state_new_cc_[lev]); mfi.isValid(); ++mfi) {
    const amrex::Box &box = mfi.validbox();
    const auto state = state_new_cc_[lev].const_array(mfi);
    const auto tag = tags.array(mfi);
    amrex::GpuArray<amrex::Real, AMREX_SPACEDIM> prob_lo   = geom[lev].ProbLoArray();
    amrex::GpuArray<amrex::Real, AMREX_SPACEDIM> const &dx = geom[lev].CellSizeArray();
   
    amrex::ParallelFor(box, [=] AMREX_GPU_DEVICE(int i, int j, int k) noexcept {

        amrex::Real  delMoxy = Msun;
        amrex::Real  Znorm = 1.e3;
        amrex::Real  ZOinit = 8.6e-3;
        amrex::Real rho_oxy_ = ZOinit *  state(i, j, k, HydroSystem<NewProblem>::density_index) ;
         
         amrex::Real scal_xyz   = ZOinit + ((delMoxy/Znorm) * state(i, j, k, Physics_Indices<NewProblem>::pscalarFirstIndex+2)/
                                                    state(i, j, k, HydroSystem<NewProblem>::density_index)) ;

        amrex::Real scal_xplus  = ZOinit + ((delMoxy/Znorm) * state(i+1, j, k, Physics_Indices<NewProblem>::pscalarFirstIndex+2)/
                                                              state(i+1, j, k, HydroSystem<NewProblem>::density_index) ) ;

        amrex::Real scal_xminus = ZOinit + ((delMoxy/Znorm) * state(i-1, j, k, Physics_Indices<NewProblem>::pscalarFirstIndex+2)/
                                                              state(i-1, j, k, HydroSystem<NewProblem>::density_index)) ;

        amrex::Real scal_yplus  = ZOinit + ((delMoxy/Znorm) *  state(i, j+1, k, Physics_Indices<NewProblem>::pscalarFirstIndex+2)/ 
                                                               state(i, j+1, k, HydroSystem<NewProblem>::density_index));

        amrex::Real scal_yminus = ZOinit + ((delMoxy/Znorm) *  state(i, j-1, k, Physics_Indices<NewProblem>::pscalarFirstIndex+2) / 
                                                               state(i, j-1, k, HydroSystem<NewProblem>::density_index));

        amrex::Real scal_zplus  = ZOinit + ((delMoxy/Znorm) *  state(i, j, k+1, Physics_Indices<NewProblem>::pscalarFirstIndex+2)/ 
                                                               state(i, j, k+1, HydroSystem<NewProblem>::density_index));

        amrex::Real scal_zminus = ZOinit + ((delMoxy/Znorm) *  state(i, j, k-1, Physics_Indices<NewProblem>::pscalarFirstIndex+2) / 
                                                               state(i, j, k-1, HydroSystem<NewProblem>::density_index));
        
        amrex::Real del_scalx   = std::abs(scal_xplus - scal_xminus)/2;
        amrex::Real del_scaly   = std::abs(scal_yplus - scal_zminus)/2.;
        amrex::Real del_scalz   = std::abs(scal_zplus - scal_zminus)/2.;
        // std::max(std::abs(scal_xplus - scal_xyz), std::abs(scal_xminus - scal_xyz));
        // amrex::Real del_scaly   = std::max(std::abs(scal_yplus - scal_xyz), std::abs(scal_yminus - scal_xyz));
        // amrex::Real del_scalz   = std::max(std::abs(scal_zplus - scal_xyz), std::abs(scal_zminus - scal_xyz));
        
        amrex::Real const grad_scal = (del_scalx  +  del_scaly  + del_scalz )/scal_xyz;          
        
        if ((grad_scal > eta_threshold)) {
        tag(i, j, k) = amrex::TagBox::SET;
        // printf("Reached here=%d, %d, %d, %.2e\n", i, j, k, grad_scal);
      }

     
    });
  }
}


void AddSupernova(amrex::MultiFab &mf, amrex::GpuArray<Real, AMREX_SPACEDIM> prob_lo, amrex::GpuArray<Real, AMREX_SPACEDIM> prob_hi,
		  amrex::GpuArray<Real, AMREX_SPACEDIM> dx, SimulationData<NewProblem> const &userData, int level)
{
	// inject energy into cells with stochastic sampling
	BL_PROFILE("RadhydroSimulation::Addsupernova()")

	const Real cell_vol = AMREX_D_TERM(dx[0], *dx[1], *dx[2]); // cm^3
	const Real rho_eint_blast = userData.E_blast / cell_vol;   // ergs cm^-3
  const Real rho_blast = userData.M_ejecta / cell_vol;   // g cm^-3
	const int cum_sn = userData.SN_counter_cumulative;

	const Real Lx = prob_hi[0] - prob_lo[0];
	const Real Ly = prob_hi[1] - prob_lo[1];
	const Real Lz = prob_hi[2] - prob_lo[2];

	for (amrex::MFIter iter(mf); iter.isValid(); ++iter) {
		const amrex::Box &box = iter.validbox();
		auto const &state = mf.array(iter);
		auto const &px = userData.blast_x->table();
		auto const &py = userData.blast_y->table();
		auto const &pz = userData.blast_z->table();
		const int np = userData.nblast;
		
   
		amrex::ParallelFor(box, [=] AMREX_GPU_DEVICE(int i, int j, int k) noexcept {
			const Real xc = prob_lo[0] + static_cast<Real>(i) * dx[0] + 0.5 * dx[0];
			const Real yc = prob_lo[1] + static_cast<Real>(j) * dx[1] + 0.5 * dx[1];
			const Real zc = prob_lo[2] + static_cast<Real>(k) * dx[2] + 0.5 * dx[2];

			for (int n = 0; n < np; ++n) {
				Real x0 = NAN;
				Real y0 = NAN;
				Real z0 = NAN;
        Real Rpds = 0.0;
        
        x0 = std::abs(xc -px(n));
        y0 = std::abs(yc -py(n));
        z0 = std::abs(zc -pz(n));

        if(x0<0.5*dx[0] && y0<0.5*dx[1] && z0< 0.5*dx[2] ) {
        state(i, j, k, HydroSystem<NewProblem>::energy_index)         +=   rho_eint_blast; 
        state(i, j, k, HydroSystem<NewProblem>::internalEnergy_index) +=    rho_eint_blast; 
<<<<<<< HEAD
        //state(i, j, k, HydroSystem<NewProblem>::density_index) = 1.e-2 * Const_mH;
=======
        state(i, j, k, HydroSystem<NewProblem>::density_index)         +=   rho_blast;
>>>>>>> 00698672
        state(i, j, k, Physics_Indices<NewProblem>::pscalarFirstIndex+1)+=  1.e3/cell_vol;
        // printf("The location of SN=%d,%d,%d\n",i, j, k);
        // printf("SN added at level=%d\n", level);
        // printf("The total number of SN gone off=%d\n", cum_sn);
        Rpds = 14. * std::pow(state(i, j, k, HydroSystem<NewProblem>::density_index)/Const_mH, -3./7.);
        printf("Rpds = %.2e pc\n", Rpds);
        }
			}
		});
	}
}


template <> void RadhydroSimulation<NewProblem>::computeBeforeTimestep()
{
	// compute how many (and where) SNe will go off on the this coarse timestep
	// sample from Poisson distribution
  
	const Real dt_coarse = dt_[0];
	const Real domain_vol = geom[0].ProbSize();
  const Real domain_area = geom[0].ProbLength(0) * geom[0].ProbLength(1); 
  const Real mean = 0.0;
  const Real stddev = hscale/geom[0].ProbLength(2)/2.;
  
	const Real expectation_value = ks_sigma_sfr * domain_area * dt_coarse;
  
	const int count = static_cast<int>(amrex::RandomPoisson(expectation_value));
  
	if (count > 0) {
		amrex::Print() << "\t" << count << " SNe to be exploded.\n";
    // amrex::Print() << "\t" << ks_sigma_sfr << " Expectation value.\n";
  }
	// resize particle arrays
	amrex::Array<int, 1> const lo{0};
	amrex::Array<int, 1> const hi{count};
	userData_.blast_x = std::make_unique<amrex::TableData<Real, 1>>(lo, hi, amrex::The_Pinned_Arena());
	userData_.blast_y = std::make_unique<amrex::TableData<Real, 1>>(lo, hi, amrex::The_Pinned_Arena());
	userData_.blast_z = std::make_unique<amrex::TableData<Real, 1>>(lo, hi, amrex::The_Pinned_Arena());
	userData_.nblast = count;
	userData_.SN_counter_cumulative += count;

	// for each, sample location at random
	auto const &px = userData_.blast_x->table();
	auto const &py = userData_.blast_y->table();
	auto const &pz = userData_.blast_z->table();
	for (int i = 0; i < count; ++i) {
		px(i) = geom[0].ProbLength(0) * amrex::Random();
		py(i) = geom[0].ProbLength(1) * amrex::Random();
		pz(i) = geom[0].ProbLength(2) * amrex::RandomNormal(mean, stddev);
	}
} 

/*******************************************************************/



template <>
void RadhydroSimulation<NewProblem>::computeAfterLevelAdvance(int lev, amrex::Real time,
								 amrex::Real dt_lev, int ncycle)
{
  amrex::GpuArray<amrex::Real, AMREX_SPACEDIM> prob_lo   = geom[lev].ProbLoArray();
  amrex::GpuArray<amrex::Real, AMREX_SPACEDIM> prob_hi   = geom[lev].ProbHiArray();
  amrex::GpuArray<amrex::Real, AMREX_SPACEDIM> const &dx = geom[lev].CellSizeArray();
  
  AddSupernova(state_new_cc_[lev], prob_lo, prob_hi, dx, userData_, lev);
  
  // computeCooling(state_new_cc_[lev], dt_lev, userData_.cloudyTables);
}

template <> AMREX_GPU_DEVICE AMREX_FORCE_INLINE auto
HydroSystem<NewProblem>::GetGradFixedPotential(amrex::GpuArray<amrex::Real, AMREX_SPACEDIM> posvec)
                                  -> amrex::GpuArray<amrex::Real, AMREX_SPACEDIM> {
 
     amrex::GpuArray<amrex::Real, AMREX_SPACEDIM> grad_potential;

    
      double x = posvec[0];
     
     grad_potential[0] =  0.0;

    #if (AMREX_SPACEDIM >= 2)
       double y = posvec[1];
       grad_potential[1] = 0.0;
    #endif
    #if (AMREX_SPACEDIM >= 3)
       double z      = posvec[2];
       grad_potential[2]  = 2.* 3.1415 * Const_G * rho_dm * std::pow(R0,2) * (2.* z/std::pow(R0,2))/(1. + std::pow(z,2)/std::pow(R0,2));
       grad_potential[2] += 2.* 3.1415 * Const_G * Sigma_star * (z/z_star) * (std::pow(1. + z*z/(z_star*z_star), -0.5));
      //  grad_potential[2] += 2.* 3.1415 * Const_G * Sigma_gas * std::abs(z)/z; //gas potential
    #endif

return grad_potential;
}

/* Add Strang Split Source Term for External Fixed Potential Here */
template <>
void RadhydroSimulation<NewProblem>::addStrangSplitSources(amrex::MultiFab &mf, int lev, amrex::Real time,
				 amrex::Real dt_lev)
{
  amrex::GpuArray<amrex::Real, AMREX_SPACEDIM> prob_lo   = geom[lev].ProbLoArray();
  amrex::GpuArray<amrex::Real, AMREX_SPACEDIM> const &dx = geom[lev].CellSizeArray();
  const Real dt = dt_lev;

  for (amrex::MFIter iter(mf); iter.isValid(); ++iter) {
    const amrex::Box &indexRange = iter.validbox();
    auto const &state = mf.array(iter);

    amrex::ParallelFor(indexRange, [=] AMREX_GPU_DEVICE(int i, int j,
                                                        int k) noexcept {

      amrex::GpuArray<amrex::Real, AMREX_SPACEDIM> posvec, GradPhi;
      double x1mom_new, x2mom_new, x3mom_new;

      const Real rho = state(i, j, k, HydroSystem<NewProblem>::density_index);
      const Real x1mom =
          state(i, j, k, HydroSystem<NewProblem>::x1Momentum_index);
      const Real x2mom =
          state(i, j, k, HydroSystem<NewProblem>::x2Momentum_index);
      const Real x3mom =
          state(i, j, k, HydroSystem<NewProblem>::x3Momentum_index);
      const Real Egas = state(i, j, k, HydroSystem<NewProblem>::energy_index);

					const auto vx = x1mom / rho;
					const auto vy = x2mom / rho;
					const auto vz = x3mom / rho;
					const double vel_mag = std::sqrt(vx * vx + vy * vy + vz * vz);
      
      Real Eint = RadSystem<NewProblem>::ComputeEintFromEgas(rho, x1mom, x2mom,
                                                              x3mom, Egas);
      

      posvec[0] = prob_lo[0] + (i+0.5)*dx[0];

        #if (AMREX_SPACEDIM >= 2)
          posvec[1] = prob_lo[1] + (j+0.5)*dx[1]; 
        #endif

        #if (AMREX_SPACEDIM >= 3)
          posvec[2] = prob_lo[2] + (k+0.5)*dx[2]; 
        #endif

      GradPhi = HydroSystem<NewProblem>::GetGradFixedPotential(posvec);   
      // GradPhi[1] = 0.0;
      // GradPhi[2] = 0.0;

      x1mom_new = state(i, j, k, HydroSystem<NewProblem>::x1Momentum_index) + dt * (-rho * GradPhi[0]);
      x2mom_new = state(i, j, k, HydroSystem<NewProblem>::x2Momentum_index) + dt * (-rho * GradPhi[1]);
      x3mom_new = state(i, j, k, HydroSystem<NewProblem>::x3Momentum_index) + dt * (-rho * GradPhi[2]);

      state(i, j, k, HydroSystem<NewProblem>::x1Momentum_index) = x1mom_new;
      state(i, j, k, HydroSystem<NewProblem>::x2Momentum_index) = x2mom_new;
      state(i, j, k, HydroSystem<NewProblem>::x3Momentum_index) = x3mom_new;
      
      state(i, j, k, HydroSystem<NewProblem>::energy_index) = RadSystem<NewProblem>::ComputeEgasFromEint(
          rho, x1mom_new, x2mom_new, x3mom_new, Eint);
     });  
   }
}

/**************************End Adding Strang Split Source Term *****************/

/**************************Begin Diode BC *****************/

template <>
AMREX_GPU_DEVICE AMREX_FORCE_INLINE void AMRSimulation<NewProblem>::setCustomBoundaryConditions(const amrex::IntVect &iv, amrex::Array4<Real> const &consVar,
                          int /*dcomp*/ , int /*numcomp*/, amrex::GeometryData const &geom,
                           const Real /*time*/, const amrex::BCRec * /*bcr*/, int /*bcomp*/,
                           int /*orig_comp*/ )
{
  auto [i, j, k] = iv.dim3();
  amrex::Box const &box = geom.Domain();
  const auto &domain_lo = box.loVect3d();
  const auto &domain_hi = box.hiVect3d();
  const int klo = domain_lo[2];
  const int khi = domain_hi[2];
  int kedge, normal;


   if (k < klo) {
      kedge = klo;
      normal = -1;
   }
   else if (k > khi) {
      kedge = khi;
      normal = 1.0;
   }

    const double rho_edge   = consVar(i, j, kedge, HydroSystem<NewProblem>::density_index);
    const double x1Mom_edge = consVar(i, j, kedge, HydroSystem<NewProblem>::x1Momentum_index);
    const double x2Mom_edge = consVar(i, j, kedge, HydroSystem<NewProblem>::x2Momentum_index);
          double x3Mom_edge = consVar(i, j, kedge, HydroSystem<NewProblem>::x3Momentum_index);
    const double etot_edge  = consVar(i, j, kedge, HydroSystem<NewProblem>::energy_index);
    const double eint_edge  = consVar(i, j, kedge, HydroSystem<NewProblem>::internalEnergy_index);


    if((x3Mom_edge*normal)<0){//gas is inflowing
      x3Mom_edge = -1. *consVar(i, j, kedge, HydroSystem<NewProblem>::x3Momentum_index);
    }

        consVar(i, j, k, HydroSystem<NewProblem>::density_index)    = rho_edge ;
        consVar(i, j, k, HydroSystem<NewProblem>::x1Momentum_index) =  x1Mom_edge;
        consVar(i, j, k, HydroSystem<NewProblem>::x2Momentum_index) =  x2Mom_edge;
        consVar(i, j, k, HydroSystem<NewProblem>::x3Momentum_index) =  x3Mom_edge;
        consVar(i, j, k, HydroSystem<NewProblem>::energy_index)     = etot_edge;
        consVar(i, j, k, HydroSystem<NewProblem>::internalEnergy_index) = eint_edge;

}

/**************************End NSCBC *****************/

auto problem_main() -> int {

  const int ncomp_cc = Physics_Indices<NewProblem>::nvarTotal_cc;
	amrex::Vector<amrex::BCRec> BCs_cc(ncomp_cc);

  /*Implementing Outflowing Boundary Conditions in the Z-direction*/

	for (int n = 0; n < ncomp_cc; ++n) {
		for (int i = 0; i < AMREX_SPACEDIM; ++i) {
				// outflowing boundary conditions
        if(i==2){
				 BCs_cc[n].setLo(i, amrex::BCType::foextrap);
				 BCs_cc[n].setHi(i, amrex::BCType::foextrap);
        }
        else{
           BCs_cc[n].setLo(i, amrex::BCType::int_dir); // periodic
           BCs_cc[n].setHi(i, amrex::BCType::int_dir); // periodic
        }
        }}
   
  // Problem initialization
  RadhydroSimulation<NewProblem> sim(BCs_cc);

  // initial condition parameters
  
  sim.reconstructionOrder_ = 3; // 2=PLM, 3=PPM
  sim.cflNumber_ = 0.25;         // *must* be less than 1/3 in 3D!
  

  // readCloudyData(sim.userData_.cloudyTables);
  // initialize
  sim.setInitialConditions();

  // evolve
  sim.evolve();

  // Cleanup and exit
  amrex::Print() << "Finished." << std::endl;
  return 0;
}<|MERGE_RESOLUTION|>--- conflicted
+++ resolved
@@ -276,11 +276,7 @@
         if(x0<0.5*dx[0] && y0<0.5*dx[1] && z0< 0.5*dx[2] ) {
         state(i, j, k, HydroSystem<NewProblem>::energy_index)         +=   rho_eint_blast; 
         state(i, j, k, HydroSystem<NewProblem>::internalEnergy_index) +=    rho_eint_blast; 
-<<<<<<< HEAD
-        //state(i, j, k, HydroSystem<NewProblem>::density_index) = 1.e-2 * Const_mH;
-=======
         state(i, j, k, HydroSystem<NewProblem>::density_index)         +=   rho_blast;
->>>>>>> 00698672
         state(i, j, k, Physics_Indices<NewProblem>::pscalarFirstIndex+1)+=  1.e3/cell_vol;
         // printf("The location of SN=%d,%d,%d\n",i, j, k);
         // printf("SN added at level=%d\n", level);
