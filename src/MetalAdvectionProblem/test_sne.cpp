
//==============================================================================
// TwoMomentRad - a radiation transport library for patch-based AMR codes
// Copyright 2020 Benjamin Wibking.
// Released under the MIT license. See LICENSE file included in the GitHub repo.
//==============================================================================
/// \file test_hydro3d_blast.cpp
/// \brief Defines a test problem for a 3D explosion.
///

#include <limits>
#include <math.h>
#include <iostream>
#include <random>

#include "AMReX.H"
#include "AMReX_BC_TYPES.H"
#include "AMReX_BLassert.H"
#include "AMReX_Config.H"
#include "AMReX_FabArrayUtility.H"
#include "AMReX_MultiFab.H"
#include "AMReX_ParallelDescriptor.H"
#include "AMReX_ParmParse.H"
#include "AMReX_Print.H"
#include "AMReX_SPACE.H"
#include "AMReX_GpuDevice.H"
#include "AMReX_ParallelContext.H"
#include "AMReX_TableData.H"
#include "AMReX_RandomEngine.H"
#include "AMReX_Random.H"

#include "CloudyCooling.hpp"
#include "ODEIntegrate.hpp"
#include "RadhydroSimulation.hpp"
#include "hydro_system.hpp"
#include "radiation_system.hpp"
#include "test_sne.hpp"
#include "quadrature.hpp"
#include "NSCBC_outflow.hpp"


using amrex::Real;
using namespace amrex;

#define MAX 100

struct NewProblem {};

template <> struct HydroSystem_Traits<NewProblem> {
  static constexpr double gamma = 5./3.;
  static constexpr bool reconstruct_eint = true; //Set to true - temperature
};

template <> struct quokka::EOS_Traits<NewProblem> {
	static constexpr double gamma = 5./3.;
	static constexpr double mean_molecular_weight = C::m_u;
	static constexpr double boltzmann_constant = C::k_B;
};

template <> struct Physics_Traits<NewProblem> {
  static constexpr bool is_hydro_enabled = true;
  static constexpr bool is_radiation_enabled = false;
  static constexpr bool is_chemistry_enabled = false;
  static constexpr bool is_mhd_enabled = false;
  static constexpr int numMassScalars = 0;		     // number of mass scalars
  static constexpr int numPassiveScalars = 2; // number of passive scalars
  static constexpr int nGroups = 1; // number of radiation groups
};

// global variables needed for Dirichlet boundary condition and initial conditions
#if 0 // workaround AMDGPU compiler bug
namespace
{
#endif
Real rho0 = NAN;                   // NOLINT(cppcoreguidelines-avoid-non-const-global-variables)
AMREX_GPU_MANAGED Real Tgas0 = NAN;              // NOLINT(cppcoreguidelines-avoid-non-const-global-variables)
AMREX_GPU_MANAGED Real P_outflow = NAN;              // NOLINT(cppcoreguidelines-avoid-non-const-global-variables)
#if 0                      // workaround AMDGPU compiler bug
};                       // namespace
#endif


template <> struct SimulationData<NewProblem> {

  // cloudy_tables cloudyTables;
  std::unique_ptr<amrex::TableData<Real, 3>> table_data;

	std::unique_ptr<amrex::TableData<Real, 1>> blast_x;
	std::unique_ptr<amrex::TableData<Real, 1>> blast_y;
	std::unique_ptr<amrex::TableData<Real, 1>> blast_z;

	int nblast = 0;
	int SN_counter_cumulative = 0;
	Real SN_rate_per_vol = NAN; // rate per unit time per unit volume
	Real E_blast = 1.0e51;	    // ergs
	Real M_ejecta = 0;	    // 10.0 * Msun; // g

	Real refine_threshold = 1.0; // gradient refinement threshold
};



template <>
void RadhydroSimulation<NewProblem>::setInitialConditionsOnGrid(quokka::grid grid_elem) {
  
    amrex::GpuArray<amrex::Real, AMREX_SPACEDIM> dx = grid_elem.dx_;
    amrex::GpuArray<amrex::Real, AMREX_SPACEDIM> prob_lo = grid_elem.prob_lo_;
    amrex::GpuArray<amrex::Real, AMREX_SPACEDIM> prob_hi = grid_elem.prob_hi_;
    const amrex::Box &indexRange = grid_elem.indexRange_;
    const amrex::Array4<double>& state_cc = grid_elem.array_;
    
    double vol       =  AMREX_D_TERM(dx[0], *dx[1], *dx[2]);


  amrex::ParallelFor(indexRange, [=] AMREX_GPU_DEVICE(int i, int j, int k) {

    
      amrex::Real const x = prob_lo[0] + (i + amrex::Real(0.5)) * dx[0];
			amrex::Real const y = prob_lo[1] + (j + amrex::Real(0.5)) * dx[1];
      amrex::Real const z = prob_lo[2] + (k + amrex::Real(0.5)) * dx[2];


      /*Calculate DM Potential*/
      double prefac;
      prefac = 2.* 3.1415 * Const_G * rho_dm * std::pow(R0,2);
      double Phidm =  (prefac * std::log(1. + std::pow(z/R0, 2)));

      /*Calculate Stellar Disk Potential*/
      double prefac2;
      prefac2 = 2.* 3.1415 * Const_G * Sigma_star * z_star ;
      double Phist =  prefac2 * (std::pow(1. + z*z/z_star/z_star,0.5) -1.);

      /*Calculate Gas Disk Potential*/
      
      double Phigas = 2.* 3.1415 * Const_G * Sigma_gas * std::abs(z);

      double Phitot = Phist + Phidm; // + Phigas;

			double rho, rho_disk, rho_halo;
             rho_disk = rho01 * std::exp(-Phitot/std::pow(sigma1,2.0)) ;
             rho_halo = rho02 * std::exp(-Phitot/std::pow(sigma2,2.0));         //in g/cc
             rho = (rho_disk + rho_halo);

      double P = rho_disk * std::pow(sigma1, 2.0) + rho_halo * std::pow(sigma2, 2.0);

      AMREX_ASSERT(!std::isnan(rho));
      
			const auto gamma = HydroSystem<NewProblem>::gamma_;

      //For a uniform box
        // rho01  = 1.e-2 * Const_mH;
        // rho = rho01;
        // sigma1 = 37. * kmps;
        // P = rho01 * std::pow(sigma1, 2.0);
     
      if(std::sqrt(z*z)<0.25*kpc) {
        state_cc(i, j, k, Physics_Indices<NewProblem>::pscalarFirstIndex)      = 1.e2/vol;  //Disk tracer
       }else {
        state_cc(i, j, k, Physics_Indices<NewProblem>::pscalarFirstIndex)      = 1.e-5/vol;  //Disk tracer
       }

      state_cc(i, j, k, HydroSystem<NewProblem>::density_index)    = rho;
      state_cc(i, j, k, HydroSystem<NewProblem>::x1Momentum_index) = 0.0;
      state_cc(i, j, k, HydroSystem<NewProblem>::x2Momentum_index) = 0.0;
      state_cc(i, j, k, HydroSystem<NewProblem>::x3Momentum_index) = 0.0;
      state_cc(i, j, k, HydroSystem<NewProblem>::internalEnergy_index) = P / (gamma - 1.);
      state_cc(i, j, k, HydroSystem<NewProblem>::energy_index)         = P / (gamma - 1.);
      state_cc(i, j, k, Physics_Indices<NewProblem>::pscalarFirstIndex+1)    = 1.e-5/vol;  //Injected tracer

    });
  }

template <>
void RadhydroSimulation<NewProblem>::ErrorEst(int lev,
                                                amrex::TagBoxArray &tags,
                                                amrex::Real /*time*/ ,
                                                int /*ngrow*/) {
  // tag cells for refinement

  const amrex::Real eta_threshold = 4.0; // gradient refinement threshold
 
  for (amrex::MFIter mfi(state_new_cc_[lev]); mfi.isValid(); ++mfi) {
    const amrex::Box &box = mfi.validbox();
    const auto state = state_new_cc_[lev].const_array(mfi);
    const auto tag = tags.array(mfi);
    amrex::GpuArray<amrex::Real, AMREX_SPACEDIM> prob_lo   = geom[lev].ProbLoArray();
    amrex::GpuArray<amrex::Real, AMREX_SPACEDIM> const &dx = geom[lev].CellSizeArray();
   
    amrex::ParallelFor(box, [=] AMREX_GPU_DEVICE(int i, int j, int k) noexcept {

        amrex::Real  delMoxy = Msun;
        amrex::Real  Znorm = 1.e3;
        amrex::Real  ZOinit = 8.6e-3;
        amrex::Real rho_oxy_ = ZOinit *  state(i, j, k, HydroSystem<NewProblem>::density_index) ;
         
         amrex::Real scal_xyz   = ZOinit + ((delMoxy/Znorm) * state(i, j, k, Physics_Indices<NewProblem>::pscalarFirstIndex+2)/
                                                    state(i, j, k, HydroSystem<NewProblem>::density_index)) ;

        amrex::Real scal_xplus  = ZOinit + ((delMoxy/Znorm) * state(i+1, j, k, Physics_Indices<NewProblem>::pscalarFirstIndex+2)/
                                                              state(i+1, j, k, HydroSystem<NewProblem>::density_index) ) ;

        amrex::Real scal_xminus = ZOinit + ((delMoxy/Znorm) * state(i-1, j, k, Physics_Indices<NewProblem>::pscalarFirstIndex+2)/
                                                              state(i-1, j, k, HydroSystem<NewProblem>::density_index)) ;

        amrex::Real scal_yplus  = ZOinit + ((delMoxy/Znorm) *  state(i, j+1, k, Physics_Indices<NewProblem>::pscalarFirstIndex+2)/ 
                                                               state(i, j+1, k, HydroSystem<NewProblem>::density_index));

        amrex::Real scal_yminus = ZOinit + ((delMoxy/Znorm) *  state(i, j-1, k, Physics_Indices<NewProblem>::pscalarFirstIndex+2) / 
                                                               state(i, j-1, k, HydroSystem<NewProblem>::density_index));

        amrex::Real scal_zplus  = ZOinit + ((delMoxy/Znorm) *  state(i, j, k+1, Physics_Indices<NewProblem>::pscalarFirstIndex+2)/ 
                                                               state(i, j, k+1, HydroSystem<NewProblem>::density_index));

        amrex::Real scal_zminus = ZOinit + ((delMoxy/Znorm) *  state(i, j, k-1, Physics_Indices<NewProblem>::pscalarFirstIndex+2) / 
                                                               state(i, j, k-1, HydroSystem<NewProblem>::density_index));
        
        amrex::Real del_scalx   = std::abs(scal_xplus - scal_xminus)/2;
        amrex::Real del_scaly   = std::abs(scal_yplus - scal_zminus)/2.;
        amrex::Real del_scalz   = std::abs(scal_zplus - scal_zminus)/2.;
        // std::max(std::abs(scal_xplus - scal_xyz), std::abs(scal_xminus - scal_xyz));
        // amrex::Real del_scaly   = std::max(std::abs(scal_yplus - scal_xyz), std::abs(scal_yminus - scal_xyz));
        // amrex::Real del_scalz   = std::max(std::abs(scal_zplus - scal_xyz), std::abs(scal_zminus - scal_xyz));
        
        amrex::Real const grad_scal = (del_scalx  +  del_scaly  + del_scalz )/scal_xyz;          
        
        if ((grad_scal > eta_threshold)) {
        tag(i, j, k) = amrex::TagBox::SET;
        // printf("Reached here=%d, %d, %d, %.2e\n", i, j, k, grad_scal);
      }

     
    });
  }
}


void AddSupernova(amrex::MultiFab &mf, amrex::GpuArray<Real, AMREX_SPACEDIM> prob_lo, amrex::GpuArray<Real, AMREX_SPACEDIM> prob_hi,
		  amrex::GpuArray<Real, AMREX_SPACEDIM> dx, SimulationData<NewProblem> const &userData, int level)
{
	// inject energy into cells with stochastic sampling
	BL_PROFILE("RadhydroSimulation::Addsupernova()")

	const Real cell_vol = AMREX_D_TERM(dx[0], *dx[1], *dx[2]); // cm^3
	const Real rho_eint_blast = userData.E_blast / cell_vol;   // ergs cm^-3
	const int cum_sn = userData.SN_counter_cumulative;

	const Real Lx = prob_hi[0] - prob_lo[0];
	const Real Ly = prob_hi[1] - prob_lo[1];
	const Real Lz = prob_hi[2] - prob_lo[2];

	for (amrex::MFIter iter(mf); iter.isValid(); ++iter) {
		const amrex::Box &box = iter.validbox();
		auto const &state = mf.array(iter);
		auto const &px = userData.blast_x->table();
		auto const &py = userData.blast_y->table();
		auto const &pz = userData.blast_z->table();
		const int np = userData.nblast;
		
   
		amrex::ParallelFor(box, [=] AMREX_GPU_DEVICE(int i, int j, int k) noexcept {
			const Real xc = prob_lo[0] + static_cast<Real>(i) * dx[0] + 0.5 * dx[0];
			const Real yc = prob_lo[1] + static_cast<Real>(j) * dx[1] + 0.5 * dx[1];
			const Real zc = prob_lo[2] + static_cast<Real>(k) * dx[2] + 0.5 * dx[2];

			for (int n = 0; n < np; ++n) {
				Real x0 = NAN;
				Real y0 = NAN;
				Real z0 = NAN;
        Real Rpds = 0.0;
        
        x0 = std::abs(xc -px(n));
        y0 = std::abs(yc -py(n));
        z0 = std::abs(zc -pz(n));

        if(x0<0.5*dx[0] && y0<0.5*dx[1] && z0< 0.5*dx[2] ) {
        state(i, j, k, HydroSystem<NewProblem>::energy_index)         +=   rho_eint_blast; 
        state(i, j, k, HydroSystem<NewProblem>::internalEnergy_index) +=    rho_eint_blast; 
        //state(i, j, k, HydroSystem<NewProblem>::density_index) = 1.e-2 * Const_mH;
        state(i, j, k, Physics_Indices<NewProblem>::pscalarFirstIndex+1)+=  1.e3/cell_vol;
        // printf("The location of SN=%d,%d,%d\n",i, j, k);
        // printf("SN added at level=%d\n", level);
        // printf("The total number of SN gone off=%d\n", cum_sn);
        Rpds = 14. * std::pow(state(i, j, k, HydroSystem<NewProblem>::density_index)/Const_mH, -3./7.);
        printf("Rpds = %.2e pc\n", Rpds);
        }
			}
		});
	}
}


template <> void RadhydroSimulation<NewProblem>::computeBeforeTimestep()
{
	// compute how many (and where) SNe will go off on the this coarse timestep
	// sample from Poisson distribution
  
	const Real dt_coarse = dt_[0];
	const Real domain_vol = geom[0].ProbSize();
  const Real domain_area = geom[0].ProbLength(0) * geom[0].ProbLength(1); 
  const Real mean = 0.0;
  const Real stddev = hscale/geom[0].ProbLength(2)/2.;
  
	const Real expectation_value = ks_sigma_sfr * domain_area * dt_coarse;
  
	const int count = static_cast<int>(amrex::RandomPoisson(expectation_value));
  
	if (count > 0) {
		amrex::Print() << "\t" << count << " SNe to be exploded.\n";
    // amrex::Print() << "\t" << ks_sigma_sfr << " Expectation value.\n";
  }
	// resize particle arrays
	amrex::Array<int, 1> const lo{0};
	amrex::Array<int, 1> const hi{count};
	userData_.blast_x = std::make_unique<amrex::TableData<Real, 1>>(lo, hi, amrex::The_Pinned_Arena());
	userData_.blast_y = std::make_unique<amrex::TableData<Real, 1>>(lo, hi, amrex::The_Pinned_Arena());
	userData_.blast_z = std::make_unique<amrex::TableData<Real, 1>>(lo, hi, amrex::The_Pinned_Arena());
	userData_.nblast = count;
	userData_.SN_counter_cumulative += count;

	// for each, sample location at random
	auto const &px = userData_.blast_x->table();
	auto const &py = userData_.blast_y->table();
	auto const &pz = userData_.blast_z->table();
	for (int i = 0; i < count; ++i) {
		px(i) = geom[0].ProbLength(0) * amrex::Random();
		py(i) = geom[0].ProbLength(1) * amrex::Random();
		pz(i) = geom[0].ProbLength(2) * amrex::RandomNormal(mean, stddev);
	}
} 

/*******************************************************************/



template <>
void RadhydroSimulation<NewProblem>::computeAfterLevelAdvance(int lev, amrex::Real time,
								 amrex::Real dt_lev, int ncycle)
{
  amrex::GpuArray<amrex::Real, AMREX_SPACEDIM> prob_lo   = geom[lev].ProbLoArray();
  amrex::GpuArray<amrex::Real, AMREX_SPACEDIM> prob_hi   = geom[lev].ProbHiArray();
  amrex::GpuArray<amrex::Real, AMREX_SPACEDIM> const &dx = geom[lev].CellSizeArray();
  
  AddSupernova(state_new_cc_[lev], prob_lo, prob_hi, dx, userData_, lev);
  
  // computeCooling(state_new_cc_[lev], dt_lev, userData_.cloudyTables);
}

template <> AMREX_GPU_DEVICE AMREX_FORCE_INLINE auto
HydroSystem<NewProblem>::GetGradFixedPotential(amrex::GpuArray<amrex::Real, AMREX_SPACEDIM> posvec)
                                  -> amrex::GpuArray<amrex::Real, AMREX_SPACEDIM> {
 
     amrex::GpuArray<amrex::Real, AMREX_SPACEDIM> grad_potential;

    
      double x = posvec[0];
     
     grad_potential[0] =  0.0;

    #if (AMREX_SPACEDIM >= 2)
       double y = posvec[1];
       grad_potential[1] = 0.0;
    #endif
    #if (AMREX_SPACEDIM >= 3)
       double z      = posvec[2];
       grad_potential[2]  = 2.* 3.1415 * Const_G * rho_dm * std::pow(R0,2) * (2.* z/std::pow(R0,2))/(1. + std::pow(z,2)/std::pow(R0,2));
       grad_potential[2] += 2.* 3.1415 * Const_G * Sigma_star * (z/z_star) * (std::pow(1. + z*z/(z_star*z_star), -0.5));
<<<<<<< HEAD
   //    grad_potential[2] += 2.* 3.1415 * Const_G * Sigma_gas * std::abs(z)/z; //gas potential
=======
      //  grad_potential[2] += 2.* 3.1415 * Const_G * Sigma_gas * std::abs(z)/z; //gas potential
>>>>>>> b83de818
    #endif

return grad_potential;
}

/* Add Strang Split Source Term for External Fixed Potential Here */
template <>
void RadhydroSimulation<NewProblem>::addStrangSplitSources(amrex::MultiFab &mf, int lev, amrex::Real time,
				 amrex::Real dt_lev)
{
  amrex::GpuArray<amrex::Real, AMREX_SPACEDIM> prob_lo   = geom[lev].ProbLoArray();
  amrex::GpuArray<amrex::Real, AMREX_SPACEDIM> const &dx = geom[lev].CellSizeArray();
  const Real dt = dt_lev;

  for (amrex::MFIter iter(mf); iter.isValid(); ++iter) {
    const amrex::Box &indexRange = iter.validbox();
    auto const &state = mf.array(iter);

    amrex::ParallelFor(indexRange, [=] AMREX_GPU_DEVICE(int i, int j,
                                                        int k) noexcept {

      amrex::GpuArray<amrex::Real, AMREX_SPACEDIM> posvec, GradPhi;
      double x1mom_new, x2mom_new, x3mom_new;

      const Real rho = state(i, j, k, HydroSystem<NewProblem>::density_index);
      const Real x1mom =
          state(i, j, k, HydroSystem<NewProblem>::x1Momentum_index);
      const Real x2mom =
          state(i, j, k, HydroSystem<NewProblem>::x2Momentum_index);
      const Real x3mom =
          state(i, j, k, HydroSystem<NewProblem>::x3Momentum_index);
      const Real Egas = state(i, j, k, HydroSystem<NewProblem>::energy_index);

					const auto vx = x1mom / rho;
					const auto vy = x2mom / rho;
					const auto vz = x3mom / rho;
					const double vel_mag = std::sqrt(vx * vx + vy * vy + vz * vz);
      
      Real Eint = RadSystem<NewProblem>::ComputeEintFromEgas(rho, x1mom, x2mom,
                                                              x3mom, Egas);
      

      posvec[0] = prob_lo[0] + (i+0.5)*dx[0];

        #if (AMREX_SPACEDIM >= 2)
          posvec[1] = prob_lo[1] + (j+0.5)*dx[1]; 
        #endif

        #if (AMREX_SPACEDIM >= 3)
          posvec[2] = prob_lo[2] + (k+0.5)*dx[2]; 
        #endif

      GradPhi = HydroSystem<NewProblem>::GetGradFixedPotential(posvec);   
      // GradPhi[1] = 0.0;
      // GradPhi[2] = 0.0;

      x1mom_new = state(i, j, k, HydroSystem<NewProblem>::x1Momentum_index) + dt * (-rho * GradPhi[0]);
      x2mom_new = state(i, j, k, HydroSystem<NewProblem>::x2Momentum_index) + dt * (-rho * GradPhi[1]);
      x3mom_new = state(i, j, k, HydroSystem<NewProblem>::x3Momentum_index) + dt * (-rho * GradPhi[2]);

      state(i, j, k, HydroSystem<NewProblem>::x1Momentum_index) = x1mom_new;
      state(i, j, k, HydroSystem<NewProblem>::x2Momentum_index) = x2mom_new;
      state(i, j, k, HydroSystem<NewProblem>::x3Momentum_index) = x3mom_new;
      
      state(i, j, k, HydroSystem<NewProblem>::energy_index) = RadSystem<NewProblem>::ComputeEgasFromEint(
          rho, x1mom_new, x2mom_new, x3mom_new, Eint);
     });  
   }
}

/**************************End Adding Strang Split Source Term *****************/

/**************************Begin Diode BC *****************/

template <>
AMREX_GPU_DEVICE AMREX_FORCE_INLINE void AMRSimulation<NewProblem>::setCustomBoundaryConditions(const amrex::IntVect &iv, amrex::Array4<Real> const &consVar,
                          int /*dcomp*/ , int /*numcomp*/, amrex::GeometryData const &geom,
                           const Real /*time*/, const amrex::BCRec * /*bcr*/, int /*bcomp*/,
                           int /*orig_comp*/ )
{
  auto [i, j, k] = iv.dim3();
  amrex::Box const &box = geom.Domain();
  const auto &domain_lo = box.loVect3d();
  const auto &domain_hi = box.hiVect3d();
  const int klo = domain_lo[2];
  const int khi = domain_hi[2];
  int kedge, normal;
 

   if (k < klo) {
      kedge = klo;
      normal = -1;
   }
   else if (k > khi) {
      kedge = khi;
      normal = 1.0;
   }

    const double rho_edge   = consVar(i, j, kedge, HydroSystem<NewProblem>::density_index);
    const double x1Mom_edge = consVar(i, j, kedge, HydroSystem<NewProblem>::x1Momentum_index);
    const double x2Mom_edge = consVar(i, j, kedge, HydroSystem<NewProblem>::x2Momentum_index);
          double x3Mom_edge = consVar(i, j, kedge, HydroSystem<NewProblem>::x3Momentum_index);
    const double etot_edge  = consVar(i, j, kedge, HydroSystem<NewProblem>::energy_index);
    const double eint_edge  = consVar(i, j, kedge, HydroSystem<NewProblem>::internalEnergy_index);

    
    if((x3Mom_edge*normal)<0){//gas is inflowing
      x3Mom_edge = -1. *consVar(i, j, kedge, HydroSystem<NewProblem>::x3Momentum_index);
    }

        consVar(i, j, k, HydroSystem<NewProblem>::density_index)    = rho_edge ;
        consVar(i, j, k, HydroSystem<NewProblem>::x1Momentum_index) =  x1Mom_edge;
        consVar(i, j, k, HydroSystem<NewProblem>::x2Momentum_index) =  x2Mom_edge;
        consVar(i, j, k, HydroSystem<NewProblem>::x3Momentum_index) =  x3Mom_edge;
        consVar(i, j, k, HydroSystem<NewProblem>::energy_index)     = etot_edge;
        consVar(i, j, k, HydroSystem<NewProblem>::internalEnergy_index) = eint_edge;

}

/**************************End NSCBC *****************/

auto problem_main() -> int {

  const int ncomp_cc = Physics_Indices<NewProblem>::nvarTotal_cc;
	amrex::Vector<amrex::BCRec> BCs_cc(ncomp_cc);

  /*Implementing Outflowing Boundary Conditions in the Z-direction*/

	for (int n = 0; n < ncomp_cc; ++n) {
		for (int i = 0; i < AMREX_SPACEDIM; ++i) {
				// outflowing boundary conditions
        if(i==2){
				 BCs_cc[n].setLo(i, amrex::BCType::ext_dir);
				 BCs_cc[n].setHi(i, amrex::BCType::ext_dir);
        }
        else{
           BCs_cc[n].setLo(i, amrex::BCType::int_dir); // periodic
           BCs_cc[n].setHi(i, amrex::BCType::int_dir); // periodic
        }
        }}
   
  // Problem initialization
  RadhydroSimulation<NewProblem> sim(BCs_cc);

  // initial condition parameters
  
  sim.reconstructionOrder_ = 3; // 2=PLM, 3=PPM
  sim.cflNumber_ = 0.25;         // *must* be less than 1/3 in 3D!
  

  // readCloudyData(sim.userData_.cloudyTables);
  // initialize
  sim.setInitialConditions();

  // evolve
  sim.evolve();

  // Cleanup and exit
  amrex::Print() << "Finished." << std::endl;
  return 0;
}<|MERGE_RESOLUTION|>--- conflicted
+++ resolved
@@ -364,11 +364,7 @@
        double z      = posvec[2];
        grad_potential[2]  = 2.* 3.1415 * Const_G * rho_dm * std::pow(R0,2) * (2.* z/std::pow(R0,2))/(1. + std::pow(z,2)/std::pow(R0,2));
        grad_potential[2] += 2.* 3.1415 * Const_G * Sigma_star * (z/z_star) * (std::pow(1. + z*z/(z_star*z_star), -0.5));
-<<<<<<< HEAD
-   //    grad_potential[2] += 2.* 3.1415 * Const_G * Sigma_gas * std::abs(z)/z; //gas potential
-=======
       //  grad_potential[2] += 2.* 3.1415 * Const_G * Sigma_gas * std::abs(z)/z; //gas potential
->>>>>>> b83de818
     #endif
 
 return grad_potential;
@@ -501,8 +497,8 @@
 		for (int i = 0; i < AMREX_SPACEDIM; ++i) {
 				// outflowing boundary conditions
         if(i==2){
-				 BCs_cc[n].setLo(i, amrex::BCType::ext_dir);
-				 BCs_cc[n].setHi(i, amrex::BCType::ext_dir);
+				 BCs_cc[n].setLo(i, amrex::BCType::foextrap);
+				 BCs_cc[n].setHi(i, amrex::BCType::foextrap);
         }
         else{
            BCs_cc[n].setLo(i, amrex::BCType::int_dir); // periodic
