
//==============================================================================
// TwoMomentRad - a radiation transport library for patch-based AMR codes
// Copyright 2020 Benjamin Wibking.
// Released under the MIT license. See LICENSE file included in the GitHub repo.
//==============================================================================
/// \file test_hydro3d_blast.cpp
/// \brief Defines a test problem for a 3D explosion.
///

#include <limits>
#include <math.h>
#include <iostream>
#include <random>

#include "AMReX.H"
#include "AMReX_BC_TYPES.H"
#include "AMReX_BLassert.H"
#include "AMReX_Config.H"
#include "AMReX_FabArrayUtility.H"
#include "AMReX_MultiFab.H"
#include "AMReX_ParallelDescriptor.H"
#include "AMReX_ParmParse.H"
#include "AMReX_Print.H"
#include "AMReX_SPACE.H"
#include "AMReX_GpuDevice.H"
#include "AMReX_ParallelContext.H"
#include "AMReX_TableData.H"
#include "AMReX_RandomEngine.H"
#include "AMReX_Random.H"

#include "CloudyCooling.hpp"
#include "ODEIntegrate.hpp"
#include "RadhydroSimulation.hpp"
#include "hydro_system.hpp"
#include "radiation_system.hpp"
#include "test_sne.hpp"
#include "quadrature.hpp"
#include "NSCBC_outflow.hpp"
#include "AMReX_TableData.H"
#include "FastMath.hpp"
#include "interpolate.hpp"

using amrex::Real;
using namespace amrex;
int arrshape = 4999;
<<<<<<< HEAD
std::string input_data_file="/g/data/jh2/av5889/quokka_myrepo/quokka/sims/GasGravity/PhiGas_R8.h5";
AMREX_GPU_MANAGED amrex::GpuArray<amrex::Real, 4999> phi_data;
AMREX_GPU_MANAGED amrex::GpuArray<amrex::Real, 4999> g_data;
AMREX_GPU_MANAGED amrex::GpuArray<amrex::Real, 4999> z_data;
=======
std::string input_data_file; //="/g/data/jh2/av5889/quokka_myrepo/quokka/sims/GasGravity/PhiGas_R8.h5";
AMREX_GPU_MANAGED amrex::GpuArray<amrex::Real, 4999> phi_data;
AMREX_GPU_MANAGED amrex::GpuArray<amrex::Real, 4999> g_data;
AMREX_GPU_MANAGED amrex::GpuArray<amrex::Real, 4999> z_data;


>>>>>>> 5eaa5df5
AMREX_GPU_HOST_DEVICE AMREX_FORCE_INLINE auto linearInterpolate(amrex::GpuArray<amrex::Real, 4999>& x, amrex::GpuArray<amrex::Real, 4999>& y, double x_interp) {
    // Find the two closest data points
    size_t i = 0;
    while (i < x.size() - 1 && x_interp > x[i + 1]) {
        i++;
    }

    // Perform linear interpolation
    double x1 = x[i];
    double x2 = x[i + 1];
    double y1 = y[i];
    double y2 = y[i + 1];

    return y1 + (y2 - y1) * (x_interp - x1) / (x2 - x1);
}


#define MAX 100

struct NewProblem {
  amrex::Real dummy;
};

template <> struct HydroSystem_Traits<NewProblem> {
  static constexpr double gamma = 5./3.;
  static constexpr bool reconstruct_eint = true; //Set to true - temperature
};

template <> struct quokka::EOS_Traits<NewProblem> {
	static constexpr double gamma = 5./3.;
	static constexpr double mean_molecular_weight = C::m_u;
	static constexpr double boltzmann_constant = C::k_B;
};

template <> struct Physics_Traits<NewProblem> {
  static constexpr bool is_hydro_enabled = true;
  static constexpr bool is_radiation_enabled = false;
  static constexpr bool is_chemistry_enabled = false;
  static constexpr bool is_mhd_enabled = false;
  static constexpr int numMassScalars = 0;		     // number of mass scalars
  static constexpr int numPassiveScalars = 2; // number of passive scalars
  static constexpr int nGroups = 1; // number of radiation groups
};

// template <> class RadhydroSimulation<NewProblem> {

//   //add new vars and funcs


// };

/************************************************************/

// template <>
void read_potential(amrex::GpuArray<amrex::Real, 4999> &z_data,
                    amrex::GpuArray<amrex::Real, 4999> &phi_data,
                    amrex::GpuArray<amrex::Real, 4999> &g_data)
{
  const double small_fastlog_value = FastMath::log10(1.0e-99);
  
	
 
	// Read cooling data from hdf5 file
	hid_t file_id = 0;
	hid_t dset_id = 0;
	hid_t attr_id = 0;
	herr_t status = 0;
	herr_t h5_error = -1;

	file_id = H5Fopen(input_data_file.c_str(), H5F_ACC_RDONLY, H5P_DEFAULT);
  
	// Open cooling dataset and get grid dimensions
  
	std::string parameter_name;
	parameter_name = "PhiGas" ;
	dset_id = H5Dopen2(file_id, parameter_name.c_str(),
			   H5P_DEFAULT); // new API in HDF5 1.8.0+  
  auto *phidata = new double[4999]; // NOLINT(cppcoreguidelines-owning-memory)
	{
		status = H5Dread(dset_id, HDF5_R8, H5S_ALL, H5S_ALL, H5P_DEFAULT, phidata);
   	for (int64_t q = 0; q < 4999; q++) {
			double value = phidata[q];
			phi_data[q] =  FastMath::log10(value) ;
		}
  }
	status = H5Dclose(dset_id);

  parameter_name = "ZVal" ;
  dset_id = H5Dopen2(file_id, parameter_name.c_str(),
			   H5P_DEFAULT); // new API in HDF5 1.8.0+  
  auto *zdata = new double[4999]; // NOLINT(cppcoreguidelines-owning-memory)
	{
		status = H5Dread(dset_id, HDF5_R8, H5S_ALL, H5S_ALL, H5P_DEFAULT, zdata);
    for (int64_t q = 0; q < 4999; q++) {
			double value = zdata[q];
			z_data[q] =  value;
		}
  }
		status = H5Dclose(dset_id);

 parameter_name = "gGas" ;
  dset_id = H5Dopen2(file_id, parameter_name.c_str(),
			   H5P_DEFAULT); // new API in HDF5 1.8.0+  
  auto *gdata = new double[4999]; // NOLINT(cppcoreguidelines-owning-memory)
	{
		status = H5Dread(dset_id, HDF5_R8, H5S_ALL, H5S_ALL, H5P_DEFAULT, gdata);
    for (int64_t q = 0; q < 4999; q++) {
			double value = gdata[q];
			g_data[q] =  FastMath::log10(value);
		}
  }
		status = H5Dclose(dset_id);   
<<<<<<< HEAD
		printf("Read data!gdata=%.5e\n",g_data[10]);
=======
    printf("gdata = %.5e\n", g_data[10]);
>>>>>>> 5eaa5df5
}

/************************************************************/

// global variables needed for Dirichlet boundary condition and initial conditions
#if 0 // workaround AMDGPU compiler bug
namespace
{
#endif
Real rho0 = NAN;                   // NOLINT(cppcoreguidelines-avoid-non-const-global-variables)
AMREX_GPU_MANAGED Real Tgas0 = NAN;              // NOLINT(cppcoreguidelines-avoid-non-const-global-variables)
AMREX_GPU_MANAGED Real P_outflow = NAN;              // NOLINT(cppcoreguidelines-avoid-non-const-global-variables)
#if 0                      // workaround AMDGPU compiler bug
};                       // namespace
#endif


template <> struct SimulationData<NewProblem> {

  // cloudy_tables cloudyTables;
  std::unique_ptr<amrex::TableData<Real, 3>> table_data;

	std::unique_ptr<amrex::TableData<Real, 1>> blast_x;
	std::unique_ptr<amrex::TableData<Real, 1>> blast_y;
	std::unique_ptr<amrex::TableData<Real, 1>> blast_z;

	int nblast = 0;
	int SN_counter_cumulative = 0;
	Real SN_rate_per_vol = NAN; // rate per unit time per unit volume
	Real E_blast = 1.0e51;	    // ergs
	Real M_ejecta = 0;	    // 10.0 * Msun; // g
	Real refine_threshold = 1.0; // gradient refinement threshold
};



template <>
void RadhydroSimulation<NewProblem>::setInitialConditionsOnGrid(quokka::grid grid_elem) {
  
    amrex::GpuArray<amrex::Real, AMREX_SPACEDIM> dx = grid_elem.dx_;
    amrex::GpuArray<amrex::Real, AMREX_SPACEDIM> prob_lo = grid_elem.prob_lo_;
    amrex::GpuArray<amrex::Real, AMREX_SPACEDIM> prob_hi = grid_elem.prob_hi_;
    const amrex::Box &indexRange = grid_elem.indexRange_;
    const amrex::Array4<double>& state_cc = grid_elem.array_;
    
    double vol       =  AMREX_D_TERM(dx[0], *dx[1], *dx[2]);


  amrex::ParallelFor(indexRange, [=] AMREX_GPU_DEVICE(int i, int j, int k) {

    
      amrex::Real const x = prob_lo[0] + (i + amrex::Real(0.5)) * dx[0];
			amrex::Real const y = prob_lo[1] + (j + amrex::Real(0.5)) * dx[1];
      amrex::Real const z = prob_lo[2] + (k + amrex::Real(0.5)) * dx[2];


      /*Calculate DM Potential*/
      double prefac;
      prefac = 2.* 3.1415 * Const_G * rho_dm * std::pow(R0,2);
      double Phidm =  (prefac * std::log(1. + std::pow(z/R0, 2)));

      /*Calculate Stellar Disk Potential*/
      double prefac2;
      prefac2 = 2.* 3.1415 * Const_G * Sigma_star * z_star ;
      double Phist =  prefac2 * (std::pow(1. + z*z/z_star/z_star,0.5) -1.);

      /*Calculate Gas Disk Potential*/
      
      double Phigas;
      Phigas =FastMath::pow10( linearInterpolate(z_data, phi_data, std::abs(z)));
    
      double Phitot = Phist + Phidm; 

			double rho, rho_disk, rho_halo;
             rho_disk = rho01 * std::exp(-Phitot/std::pow(sigma1,2.0)) ;
             rho_halo = rho02 * std::exp(-Phitot/std::pow(sigma2,2.0));         //in g/cc
             rho = (rho_disk + rho_halo);

      double P = rho_disk * std::pow(sigma1, 2.0) + rho_halo * std::pow(sigma2, 2.0);

      AMREX_ASSERT(!std::isnan(rho));
      
			const auto gamma = HydroSystem<NewProblem>::gamma_;

      //For a uniform box
        // rho01  = 1.e-2 * Const_mH;
        // rho = rho01;
        // sigma1 = 37. * kmps;
        // P = rho01 * std::pow(sigma1, 2.0);
     
      if(std::sqrt(z*z)<0.25*kpc) {
        state_cc(i, j, k, Physics_Indices<NewProblem>::pscalarFirstIndex)      = 1.e2/vol;  //Disk tracer
       }else {
        state_cc(i, j, k, Physics_Indices<NewProblem>::pscalarFirstIndex)      = 1.e-5/vol;  //Disk tracer
       }

      state_cc(i, j, k, HydroSystem<NewProblem>::density_index)    = rho;
      state_cc(i, j, k, HydroSystem<NewProblem>::x1Momentum_index) = 0.0;
      state_cc(i, j, k, HydroSystem<NewProblem>::x2Momentum_index) = 0.0;
      state_cc(i, j, k, HydroSystem<NewProblem>::x3Momentum_index) = 0.0;
      state_cc(i, j, k, HydroSystem<NewProblem>::internalEnergy_index) = P / (gamma - 1.);
      state_cc(i, j, k, HydroSystem<NewProblem>::energy_index)         = P / (gamma - 1.);
      state_cc(i, j, k, Physics_Indices<NewProblem>::pscalarFirstIndex+1)    = 1.e-5/vol;  //Injected tracer

    });
  }

template <>
void RadhydroSimulation<NewProblem>::ErrorEst(int lev,
                                                amrex::TagBoxArray &tags,
                                                amrex::Real /*time*/ ,
                                                int /*ngrow*/) {
  // tag cells for refinement

  const amrex::Real eta_threshold = 4.0; // gradient refinement threshold
 
  for (amrex::MFIter mfi(state_new_cc_[lev]); mfi.isValid(); ++mfi) {
    const amrex::Box &box = mfi.validbox();
    const auto state = state_new_cc_[lev].const_array(mfi);
    const auto tag = tags.array(mfi);
    amrex::GpuArray<amrex::Real, AMREX_SPACEDIM> prob_lo   = geom[lev].ProbLoArray();
    amrex::GpuArray<amrex::Real, AMREX_SPACEDIM> const &dx = geom[lev].CellSizeArray();
   
    amrex::ParallelFor(box, [=] AMREX_GPU_DEVICE(int i, int j, int k) noexcept {

        amrex::Real  delMoxy = Msun;
        amrex::Real  Znorm = 1.e3;
        amrex::Real  ZOinit = 8.6e-3;
        amrex::Real rho_oxy_ = ZOinit *  state(i, j, k, HydroSystem<NewProblem>::density_index) ;
         
         amrex::Real scal_xyz   = ZOinit + ((delMoxy/Znorm) * state(i, j, k, Physics_Indices<NewProblem>::pscalarFirstIndex+2)/
                                                    state(i, j, k, HydroSystem<NewProblem>::density_index)) ;

        amrex::Real scal_xplus  = ZOinit + ((delMoxy/Znorm) * state(i+1, j, k, Physics_Indices<NewProblem>::pscalarFirstIndex+2)/
                                                              state(i+1, j, k, HydroSystem<NewProblem>::density_index) ) ;

        amrex::Real scal_xminus = ZOinit + ((delMoxy/Znorm) * state(i-1, j, k, Physics_Indices<NewProblem>::pscalarFirstIndex+2)/
                                                              state(i-1, j, k, HydroSystem<NewProblem>::density_index)) ;

        amrex::Real scal_yplus  = ZOinit + ((delMoxy/Znorm) *  state(i, j+1, k, Physics_Indices<NewProblem>::pscalarFirstIndex+2)/ 
                                                               state(i, j+1, k, HydroSystem<NewProblem>::density_index));

        amrex::Real scal_yminus = ZOinit + ((delMoxy/Znorm) *  state(i, j-1, k, Physics_Indices<NewProblem>::pscalarFirstIndex+2) / 
                                                               state(i, j-1, k, HydroSystem<NewProblem>::density_index));

        amrex::Real scal_zplus  = ZOinit + ((delMoxy/Znorm) *  state(i, j, k+1, Physics_Indices<NewProblem>::pscalarFirstIndex+2)/ 
                                                               state(i, j, k+1, HydroSystem<NewProblem>::density_index));

        amrex::Real scal_zminus = ZOinit + ((delMoxy/Znorm) *  state(i, j, k-1, Physics_Indices<NewProblem>::pscalarFirstIndex+2) / 
                                                               state(i, j, k-1, HydroSystem<NewProblem>::density_index));
        
        amrex::Real del_scalx   = std::abs(scal_xplus - scal_xminus)/2;
        amrex::Real del_scaly   = std::abs(scal_yplus - scal_zminus)/2.;
        amrex::Real del_scalz   = std::abs(scal_zplus - scal_zminus)/2.;
        // std::max(std::abs(scal_xplus - scal_xyz), std::abs(scal_xminus - scal_xyz));
        // amrex::Real del_scaly   = std::max(std::abs(scal_yplus - scal_xyz), std::abs(scal_yminus - scal_xyz));
        // amrex::Real del_scalz   = std::max(std::abs(scal_zplus - scal_xyz), std::abs(scal_zminus - scal_xyz));
        
        amrex::Real const grad_scal = (del_scalx  +  del_scaly  + del_scalz )/scal_xyz;          
        
        if ((grad_scal > eta_threshold)) {
        tag(i, j, k) = amrex::TagBox::SET;
        // printf("Reached here=%d, %d, %d, %.2e\n", i, j, k, grad_scal);
      }

     
    });
  }
}


void AddSupernova(amrex::MultiFab &mf, amrex::GpuArray<Real, AMREX_SPACEDIM> prob_lo, amrex::GpuArray<Real, AMREX_SPACEDIM> prob_hi,
		  amrex::GpuArray<Real, AMREX_SPACEDIM> dx, SimulationData<NewProblem> const &userData, int level)
{
	// inject energy into cells with stochastic sampling
	BL_PROFILE("RadhydroSimulation::Addsupernova()")

	const Real cell_vol = AMREX_D_TERM(dx[0], *dx[1], *dx[2]); // cm^3
	const Real rho_eint_blast = userData.E_blast / cell_vol;   // ergs cm^-3
	const int cum_sn = userData.SN_counter_cumulative;

	const Real Lx = prob_hi[0] - prob_lo[0];
	const Real Ly = prob_hi[1] - prob_lo[1];
	const Real Lz = prob_hi[2] - prob_lo[2];

	for (amrex::MFIter iter(mf); iter.isValid(); ++iter) {
		const amrex::Box &box = iter.validbox();
		auto const &state = mf.array(iter);
		auto const &px = userData.blast_x->table();
		auto const &py = userData.blast_y->table();
		auto const &pz = userData.blast_z->table();
		const int np = userData.nblast;
		
   
		amrex::ParallelFor(box, [=] AMREX_GPU_DEVICE(int i, int j, int k) noexcept {
			const Real xc = prob_lo[0] + static_cast<Real>(i) * dx[0] + 0.5 * dx[0];
			const Real yc = prob_lo[1] + static_cast<Real>(j) * dx[1] + 0.5 * dx[1];
			const Real zc = prob_lo[2] + static_cast<Real>(k) * dx[2] + 0.5 * dx[2];

			for (int n = 0; n < np; ++n) {
				Real x0 = NAN;
				Real y0 = NAN;
				Real z0 = NAN;
        Real Rpds = 0.0;
        
        x0 = std::abs(xc -px(n));
        y0 = std::abs(yc -py(n));
        z0 = std::abs(zc -pz(n));

        if(x0<0.5*dx[0] && y0<0.5*dx[1] && z0< 0.5*dx[2] ) {
        state(i, j, k, HydroSystem<NewProblem>::energy_index)         +=   rho_eint_blast; 
        state(i, j, k, HydroSystem<NewProblem>::internalEnergy_index) +=    rho_eint_blast; 
        // state(i, j, k, HydroSystem<NewProblem>::density_index) = 1.e-2 * Const_mH;
        state(i, j, k, Physics_Indices<NewProblem>::pscalarFirstIndex+1)+=  1.e3/cell_vol;
        // printf("The location of SN=%d,%d,%d\n",i, j, k);
        // printf("SN added at level=%d\n", level);
        // printf("The total number of SN gone off=%d\n", cum_sn);
        Rpds = 14. * std::pow(state(i, j, k, HydroSystem<NewProblem>::density_index)/Const_mH, -3./7.);
        // printf("Rpds = %.2e pc\n", Rpds);
        }
			}
		});
	}
}


template <> void RadhydroSimulation<NewProblem>::computeBeforeTimestep()
{
	// compute how many (and where) SNe will go off on the this coarse timestep
	// sample from Poisson distribution
  
	const Real dt_coarse = dt_[0];
	const Real domain_vol = geom[0].ProbSize();
  const Real domain_area = geom[0].ProbLength(0) * geom[0].ProbLength(1); 
  const Real mean = 0.0;
  const Real stddev = hscale/geom[0].ProbLength(2)/2.;
  
	const Real expectation_value = ks_sigma_sfr * domain_area * dt_coarse;
  
	const int count = static_cast<int>(amrex::RandomPoisson(expectation_value));
  
	if (count > 0) {
		amrex::Print() << "\t" << count << " SNe to be exploded.\n";
    // amrex::Print() << "\t" << ks_sigma_sfr << " Expectation value.\n";
  }
	// resize particle arrays
	amrex::Array<int, 1> const lo{0};
	amrex::Array<int, 1> const hi{count};
	userData_.blast_x = std::make_unique<amrex::TableData<Real, 1>>(lo, hi, amrex::The_Pinned_Arena());
	userData_.blast_y = std::make_unique<amrex::TableData<Real, 1>>(lo, hi, amrex::The_Pinned_Arena());
	userData_.blast_z = std::make_unique<amrex::TableData<Real, 1>>(lo, hi, amrex::The_Pinned_Arena());
	userData_.nblast = count;
	userData_.SN_counter_cumulative += count;

	// for each, sample location at random
	auto const &px = userData_.blast_x->table();
	auto const &py = userData_.blast_y->table();
	auto const &pz = userData_.blast_z->table();
	for (int i = 0; i < count; ++i) {
		px(i) = geom[0].ProbLength(0) * amrex::Random();
		py(i) = geom[0].ProbLength(1) * amrex::Random();
		pz(i) = geom[0].ProbLength(2) * amrex::RandomNormal(mean, stddev);
	}
} 

/*******************************************************************/



template <>
void RadhydroSimulation<NewProblem>::computeAfterLevelAdvance(int lev, amrex::Real time,
								 amrex::Real dt_lev, int ncycle)
{
  amrex::GpuArray<amrex::Real, AMREX_SPACEDIM> prob_lo   = geom[lev].ProbLoArray();
  amrex::GpuArray<amrex::Real, AMREX_SPACEDIM> prob_hi   = geom[lev].ProbHiArray();
  amrex::GpuArray<amrex::Real, AMREX_SPACEDIM> const &dx = geom[lev].CellSizeArray();
  
  AddSupernova(state_new_cc_[lev], prob_lo, prob_hi, dx, userData_, lev);
  
  // computeCooling(state_new_cc_[lev], dt_lev, userData_.cloudyTables);
}

template <> AMREX_GPU_DEVICE AMREX_FORCE_INLINE auto
HydroSystem<NewProblem>::GetGradFixedPotential(amrex::GpuArray<amrex::Real, AMREX_SPACEDIM> posvec)
                                  -> amrex::GpuArray<amrex::Real, AMREX_SPACEDIM> {
 
     amrex::GpuArray<amrex::Real, AMREX_SPACEDIM> grad_potential;
// auto const &dummy = userData_.blast_x;
    
      double x = posvec[0];
     
     grad_potential[0] =  0.0;

    #if (AMREX_SPACEDIM >= 2)
       double y = posvec[1];
       grad_potential[1] = 0.0;
    #endif
    #if (AMREX_SPACEDIM >= 3)
       double z      = posvec[2];
       grad_potential[2]  = 2.* 3.1415 * Const_G * rho_dm * std::pow(R0,2) * (2.* z/std::pow(R0,2))/(1. + std::pow(z,2)/std::pow(R0,2));
       grad_potential[2] += 2.* 3.1415 * Const_G * Sigma_star * (z/z_star) * (std::pow(1. + z*z/(z_star*z_star), -0.5));
<<<<<<< HEAD
       //grad_potential[2] += FastMath::pow10( linearInterpolate(z_data, g_data, std::abs(z)));;
=======
       grad_potential[2] += (z/std::abs(z))*FastMath::pow10( linearInterpolate(z_data, g_data, std::abs(z)));;
>>>>>>> 5eaa5df5
    #endif

return grad_potential;
}

/* Add Strang Split Source Term for External Fixed Potential Here */
template <>
void RadhydroSimulation<NewProblem>::addStrangSplitSources(amrex::MultiFab &mf, int lev, amrex::Real time,
				 amrex::Real dt_lev)
{
  amrex::GpuArray<amrex::Real, AMREX_SPACEDIM> prob_lo   = geom[lev].ProbLoArray();
  amrex::GpuArray<amrex::Real, AMREX_SPACEDIM> const &dx = geom[lev].CellSizeArray();
  const Real dt = dt_lev;

  for (amrex::MFIter iter(mf); iter.isValid(); ++iter) {
    const amrex::Box &indexRange = iter.validbox();
    auto const &state = mf.array(iter);

    amrex::ParallelFor(indexRange, [=] AMREX_GPU_DEVICE(int i, int j,
                                                        int k) noexcept {

      amrex::GpuArray<amrex::Real, AMREX_SPACEDIM> posvec, GradPhi;
      double x1mom_new, x2mom_new, x3mom_new;

      const Real rho = state(i, j, k, HydroSystem<NewProblem>::density_index);
      const Real x1mom =
          state(i, j, k, HydroSystem<NewProblem>::x1Momentum_index);
      const Real x2mom =
          state(i, j, k, HydroSystem<NewProblem>::x2Momentum_index);
      const Real x3mom =
          state(i, j, k, HydroSystem<NewProblem>::x3Momentum_index);
      const Real Egas = state(i, j, k, HydroSystem<NewProblem>::energy_index);

					const auto vx = x1mom / rho;
					const auto vy = x2mom / rho;
					const auto vz = x3mom / rho;
					const double vel_mag = std::sqrt(vx * vx + vy * vy + vz * vz);
      
      Real Eint = RadSystem<NewProblem>::ComputeEintFromEgas(rho, x1mom, x2mom,
                                                              x3mom, Egas);
      

      posvec[0] = prob_lo[0] + (i+0.5)*dx[0];

        #if (AMREX_SPACEDIM >= 2)
          posvec[1] = prob_lo[1] + (j+0.5)*dx[1]; 
        #endif

        #if (AMREX_SPACEDIM >= 3)
          posvec[2] = prob_lo[2] + (k+0.5)*dx[2]; 
        #endif

      GradPhi = HydroSystem<NewProblem>::GetGradFixedPotential(posvec);   
      // GradPhi[1] = 0.0;
      // GradPhi[2] = 0.0;

      x1mom_new = state(i, j, k, HydroSystem<NewProblem>::x1Momentum_index) + dt * (-rho * GradPhi[0]);
      x2mom_new = state(i, j, k, HydroSystem<NewProblem>::x2Momentum_index) + dt * (-rho * GradPhi[1]);
      x3mom_new = state(i, j, k, HydroSystem<NewProblem>::x3Momentum_index) + dt * (-rho * GradPhi[2]);

      state(i, j, k, HydroSystem<NewProblem>::x1Momentum_index) = x1mom_new;
      state(i, j, k, HydroSystem<NewProblem>::x2Momentum_index) = x2mom_new;
      state(i, j, k, HydroSystem<NewProblem>::x3Momentum_index) = x3mom_new;
      
      state(i, j, k, HydroSystem<NewProblem>::energy_index) = RadSystem<NewProblem>::ComputeEgasFromEint(
          rho, x1mom_new, x2mom_new, x3mom_new, Eint);
     });  
   }
}

/**************************End Adding Strang Split Source Term *****************/

/**************************Begin Diode BC *****************/

template <>
AMREX_GPU_DEVICE AMREX_FORCE_INLINE void AMRSimulation<NewProblem>::setCustomBoundaryConditions(const amrex::IntVect &iv, amrex::Array4<Real> const &consVar,
                          int /*dcomp*/ , int /*numcomp*/, amrex::GeometryData const &geom,
                           const Real /*time*/, const amrex::BCRec * /*bcr*/, int /*bcomp*/,
                           int /*orig_comp*/ )
{
  auto [i, j, k] = iv.dim3();
  amrex::Box const &box = geom.Domain();
  const auto &domain_lo = box.loVect3d();
  const auto &domain_hi = box.hiVect3d();
  const int klo = domain_lo[2];
  const int khi = domain_hi[2];
  int kedge, normal;
 

   if (k < klo) {
      kedge = klo;
      normal = -1;
   }
   else if (k > khi) {
      kedge = khi;
      normal = 1.0;
   }

    const double rho_edge   = consVar(i, j, kedge, HydroSystem<NewProblem>::density_index);
		const double x1Mom_edge = consVar(i, j, kedge, HydroSystem<NewProblem>::x1Momentum_index);
    const double x2Mom_edge = consVar(i, j, kedge, HydroSystem<NewProblem>::x2Momentum_index);
          double x3Mom_edge = consVar(i, j, kedge, HydroSystem<NewProblem>::x3Momentum_index);
    const double etot_edge  = consVar(i, j, kedge, HydroSystem<NewProblem>::energy_index);
    const double eint_edge  = consVar(i, j, kedge, HydroSystem<NewProblem>::internalEnergy_index);

    
    if((x3Mom_edge*normal)<0){//gas is inflowing
      x3Mom_edge = -1. *consVar(i, j, kedge, HydroSystem<NewProblem>::x3Momentum_index);
    }

        consVar(i, j, k, HydroSystem<NewProblem>::density_index)    = rho_edge ;
        consVar(i, j, k, HydroSystem<NewProblem>::x1Momentum_index) =  x1Mom_edge;
        consVar(i, j, k, HydroSystem<NewProblem>::x2Momentum_index) =  x2Mom_edge;
        consVar(i, j, k, HydroSystem<NewProblem>::x3Momentum_index) =  x3Mom_edge;
        consVar(i, j, k, HydroSystem<NewProblem>::energy_index)     = etot_edge;
        consVar(i, j, k, HydroSystem<NewProblem>::internalEnergy_index) = eint_edge;

}

/**************************End NSCBC *****************/

auto problem_main() -> int {

  const int ncomp_cc = Physics_Indices<NewProblem>::nvarTotal_cc;
	amrex::Vector<amrex::BCRec> BCs_cc(ncomp_cc);

  /*Implementing Outflowing Boundary Conditions in the Z-direction*/

	for (int n = 0; n < ncomp_cc; ++n) {
		for (int i = 0; i < AMREX_SPACEDIM; ++i) {
				// outflowing boundary conditions
        if(i==2){
				 BCs_cc[n].setLo(i, amrex::BCType::ext_dir);
				 BCs_cc[n].setHi(i, amrex::BCType::ext_dir);
        }
        else{
           BCs_cc[n].setLo(i, amrex::BCType::int_dir); // periodic
           BCs_cc[n].setHi(i, amrex::BCType::int_dir); // periodic
        }
        }}
   
  // Problem initialization
  RadhydroSimulation<NewProblem> sim(BCs_cc);
  
  amrex::ParmParse const pp("phi_file");
	pp.query("name", input_data_file); 
  
  sim.reconstructionOrder_ = 3; // 2=PLM, 3=PPM
  sim.cflNumber_ = 0.25;         // *must* be less than 1/3 in 3D!
  
  read_potential(z_data, phi_data, g_data);
  
  // readCloudyData(sim.userData_.cloudyTables);
  // initialize
  sim.setInitialConditions();

  // evolve
  sim.evolve();

  // Cleanup and exit
  amrex::Print() << "Finished." << std::endl;
  return 0;
}<|MERGE_RESOLUTION|>--- conflicted
+++ resolved
@@ -44,19 +44,11 @@
 using amrex::Real;
 using namespace amrex;
 int arrshape = 4999;
-<<<<<<< HEAD
-std::string input_data_file="/g/data/jh2/av5889/quokka_myrepo/quokka/sims/GasGravity/PhiGas_R8.h5";
-AMREX_GPU_MANAGED amrex::GpuArray<amrex::Real, 4999> phi_data;
-AMREX_GPU_MANAGED amrex::GpuArray<amrex::Real, 4999> g_data;
-AMREX_GPU_MANAGED amrex::GpuArray<amrex::Real, 4999> z_data;
-=======
 std::string input_data_file; //="/g/data/jh2/av5889/quokka_myrepo/quokka/sims/GasGravity/PhiGas_R8.h5";
 AMREX_GPU_MANAGED amrex::GpuArray<amrex::Real, 4999> phi_data;
 AMREX_GPU_MANAGED amrex::GpuArray<amrex::Real, 4999> g_data;
 AMREX_GPU_MANAGED amrex::GpuArray<amrex::Real, 4999> z_data;
 
-
->>>>>>> 5eaa5df5
 AMREX_GPU_HOST_DEVICE AMREX_FORCE_INLINE auto linearInterpolate(amrex::GpuArray<amrex::Real, 4999>& x, amrex::GpuArray<amrex::Real, 4999>& y, double x_interp) {
     // Find the two closest data points
     size_t i = 0;
@@ -100,13 +92,6 @@
   static constexpr int numPassiveScalars = 2; // number of passive scalars
   static constexpr int nGroups = 1; // number of radiation groups
 };
-
-// template <> class RadhydroSimulation<NewProblem> {
-
-//   //add new vars and funcs
-
-
-// };
 
 /************************************************************/
 
@@ -169,11 +154,6 @@
 		}
   }
 		status = H5Dclose(dset_id);   
-<<<<<<< HEAD
-		printf("Read data!gdata=%.5e\n",g_data[10]);
-=======
-    printf("gdata = %.5e\n", g_data[10]);
->>>>>>> 5eaa5df5
 }
 
 /************************************************************/
@@ -475,11 +455,7 @@
        double z      = posvec[2];
        grad_potential[2]  = 2.* 3.1415 * Const_G * rho_dm * std::pow(R0,2) * (2.* z/std::pow(R0,2))/(1. + std::pow(z,2)/std::pow(R0,2));
        grad_potential[2] += 2.* 3.1415 * Const_G * Sigma_star * (z/z_star) * (std::pow(1. + z*z/(z_star*z_star), -0.5));
-<<<<<<< HEAD
-       //grad_potential[2] += FastMath::pow10( linearInterpolate(z_data, g_data, std::abs(z)));;
-=======
        grad_potential[2] += (z/std::abs(z))*FastMath::pow10( linearInterpolate(z_data, g_data, std::abs(z)));;
->>>>>>> 5eaa5df5
     #endif
 
 return grad_potential;
