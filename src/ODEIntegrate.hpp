#ifndef ODEINTEGRATE_HPP_ // NOLINT
#define ODEINTEGRATE_HPP_
//==============================================================================
// TwoMomentRad - a radiation transport library for patch-based AMR codes
// Copyright 2020 Benjamin Wibking.
// Released under the MIT license. See LICENSE file included in the GitHub repo.
//==============================================================================
/// \file ODEIntegrate.hpp
/// \brief Implements functions for explicitly integrating ODEs with error
/// control.
///

#include <algorithm>
#include <cmath>

#include "AMReX_BLassert.H"
#include "AMReX_Extension.H"
#include "AMReX_GpuQualifiers.H"
#include "AMReX_REAL.H"

#include "valarray.hpp"

using Real = amrex::Real;

template <typename F, int N>
AMREX_GPU_HOST_DEVICE AMREX_FORCE_INLINE auto rk12_single_step(F &&rhs, Real t0, quokka::valarray<Real, N> const &y, Real dt, quokka::valarray<Real, N> &ynew,
							       quokka::valarray<Real, N> &yerr, void *user_data) -> int
{
	// Compute one step of the RK Heun-Euler (1)2 method

	// stage 1 [Forward Euler step at t0]
	quokka::valarray<Real, N> k1{};
	quokka::valarray<Real, N> y_arg = y;
	int ierr = rhs(t0, y_arg, k1, user_data);
	if (ierr != 0) {
		return ierr;
	}
	k1 *= dt;

	// stage 2 [Forward Euler step at t1]
	quokka::valarray<Real, N> k2{};
	y_arg = y + k1;
	ierr = rhs(t0 + dt, y_arg, k2, user_data);
	if (ierr != 0) {
		return ierr;
	}
	k2 *= dt;

	// N.B.: equivalent to RK2-SSP
	ynew = y + 0.5 * k1 + 0.5 * k2;

	// difference between RK2-SSP and Forward Euler
	yerr = -0.5 * k1 + 0.5 * k2;

	return 0; // success
}

template <typename F, int N>
AMREX_GPU_HOST_DEVICE AMREX_FORCE_INLINE auto rk23_single_step(F &&rhs, Real t0, quokka::valarray<Real, N> const &y, Real dt, quokka::valarray<Real, N> &ynew,
							       quokka::valarray<Real, N> &yerr, void *user_data) -> int
{
	// Compute one step of the RK Bogaki-Shampine (2)3 method
	// https://sundials.readthedocs.io/en/latest/arkode/Butcher_link.html#bogacki-shampine-4-2-3

	// stage 1
	quokka::valarray<Real, N> k1{};
	quokka::valarray<Real, N> y_arg = y;
	int ierr = rhs(t0, y_arg, k1, user_data);
	if (ierr != 0) {
		return ierr;
	}
	k1 *= dt;

	// stage 2
	quokka::valarray<Real, N> k2{};
	y_arg = y + 0.5 * k1;
	ierr = rhs(t0 + 0.5 * dt, y_arg, k2, user_data);
	if (ierr != 0) {
		return ierr;
	}
	k2 *= dt;

	// stage 3
	quokka::valarray<Real, N> k3{};
	y_arg = y + (3. / 4.) * k2;
	ierr = rhs(t0 + (3. / 4.) * dt, y_arg, k3, user_data);
	if (ierr != 0) {
		return ierr;
	}
	k3 *= dt;

	// stage 4
	quokka::valarray<Real, N> k4{};
	y_arg = y + (2. / 9.) * k1 + (1. / 3.) * k2 + (4. / 9.) * k3;
	ierr = rhs(t0 + dt, y_arg, k4, user_data);
	if (ierr != 0) {
		return ierr;
	}
	k4 *= dt;

	ynew = y_arg; // use FSAL (first same as last) property

	yerr = (2. / 9. - 7. / 24.) * k1 + (1. / 3. - 1. / 4.) * k2 + (4. / 9. - 1. / 3.) * k3 - (1. / 8.) * k4;

	return 0; // success
}

template <int N>
AMREX_GPU_HOST_DEVICE AMREX_FORCE_INLINE auto error_norm(quokka::valarray<Real, N> const &y0, quokka::valarray<Real, N> const &yerr, Real reltol,
							 quokka::valarray<Real, N> const &abstol) -> Real
{
	// compute a weighted rms error norm
	// https://sundials.readthedocs.io/en/latest/arkode/Mathematics_link.html#error-norms

	Real err_sq = 0;
	for (int i = 0; i < N; ++i) {
		Real w_i = 1. / (reltol * y0[i] + abstol[i]);
		err_sq += (yerr[i] * yerr[i]) * (w_i * w_i);
	}
	const Real err = std::sqrt(err_sq / N);
	return err;
}

constexpr int maxStepsODEIntegrate = 2000;

template <typename F, int N>
AMREX_GPU_HOST_DEVICE AMREX_FORCE_INLINE void rk_adaptive_integrate(F &&rhs, Real t0, quokka::valarray<Real, N> &y0, Real t1, void *user_data, Real reltol,
								    quokka::valarray<Real, N> const &abstol, int &steps_taken)
{
	// Integrate dy/dt = rhs(y, t) from t0 to t1,
	// with local truncation error bounded by relative tolerance 'reltol'
	// and absolute tolerances 'abstol'.

	// initial timestep
	quokka::valarray<Real, N> ydot0{};
	rhs(t0, y0, ydot0, user_data);
	const Real dt_guess = 0.1 * min(abs(y0 / ydot0));
<<<<<<< HEAD

	if(dt_guess<=0.0){
		// printf("y0, ydot0=%.2e,%.2e\n", y0, ydot0);
	}

	AMREX_ALWAYS_ASSERT(dt_guess > 0.);
=======
	AMREX_ASSERT(dt_guess > 0.0);
>>>>>>> 44973b68

	// adaptive timestep controller
	const int maxRetries = 7;
	const int p = 2; // integration order of (high-order) method
	const Real eta_max = 20.;
	const Real eta_max_errfail_prevstep = 1.0;
	const Real eta_max_errfail_again = 0.3;
	const Real eta_min_errfail_multiple = 0.1;
	const Real eta_retry_failed_rhs = 0.5;

	// integration loop
	Real time = t0;
	Real dt = std::isnan(dt_guess) ? (t1 - t0) : dt_guess;
	quokka::valarray<Real, N> &y = y0;
	quokka::valarray<Real, N> yerr{};
	quokka::valarray<Real, N> ynew{};

	bool success = false;
	for (int i = 0; i < maxStepsODEIntegrate; ++i) {
		if ((time + dt) > t1) {
			// reduce dt to end at t1
			dt = t1 - time;
		}

		bool step_success = false;
		for (int k = 0; k < maxRetries; ++k) {
			// compute single step of chosen RK method
			int ierr = rk12_single_step(rhs, time, y, dt, ynew, yerr, user_data);

			Real eta = NAN;
			Real epsilon = NAN;

			if (ierr != 0) {
				// function evaluation failed, re-try with smaller timestep
				eta = eta_retry_failed_rhs;
			} else {
				// function evaluation succeeded
				// compute error norm from embedded error estimate
				epsilon = error_norm(y, yerr, reltol, abstol);

				// compute new timestep with 'I' controller
				// https://sundials.readthedocs.io/en/latest/arkode/Mathematics_link.html#i-controller
				eta = std::pow(epsilon, -1.0 / static_cast<Real>(p));

				if (epsilon < 1.0) { // error passed
					y = ynew;
					time += dt; // increment time
					if (k == 0) {
						eta = std::min(eta, eta_max); // limit timestep increase
					} else {
						eta = std::min(eta, eta_max_errfail_prevstep);
					}
					dt *= eta; // use new timestep
					step_success = true;
					break;
				}
			}

			// error is too large or rhs evaluation failed, use smaller timestep and
			// redo
			if (k == 1) {
				eta = std::min(eta, eta_max_errfail_again);
			} else if (k > 1) {
				eta = std::clamp(eta, eta_min_errfail_multiple, eta_max_errfail_again);
			}
			dt *= eta; // use new timestep
			AMREX_ASSERT(!std::isnan(dt));
		}

		if (!step_success) {
			success = false;
			break;
		}

		if (time >= t1) {
			// we are at t1
			success = true;
			steps_taken = i + 1;
			break;
		}
	}

	if (!success) {
		steps_taken = maxStepsODEIntegrate;
	}
}

#endif // ODEINTEGRATE_HPP_<|MERGE_RESOLUTION|>--- conflicted
+++ resolved
@@ -135,16 +135,7 @@
 	quokka::valarray<Real, N> ydot0{};
 	rhs(t0, y0, ydot0, user_data);
 	const Real dt_guess = 0.1 * min(abs(y0 / ydot0));
-<<<<<<< HEAD
-
-	if(dt_guess<=0.0){
-		// printf("y0, ydot0=%.2e,%.2e\n", y0, ydot0);
-	}
-
-	AMREX_ALWAYS_ASSERT(dt_guess > 0.);
-=======
 	AMREX_ASSERT(dt_guess > 0.0);
->>>>>>> 44973b68
 
 	// adaptive timestep controller
 	const int maxRetries = 7;
