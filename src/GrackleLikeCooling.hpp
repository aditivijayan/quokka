--- conflicted
+++ resolved
@@ -35,11 +35,7 @@
 
 constexpr double cloudy_H_mass_fraction = 1. / (1. + 0.1 * 3.971);
 constexpr double X = cloudy_H_mass_fraction;
-<<<<<<< HEAD
-constexpr double Zbg = 0.5; //background metallicity in units of Zsolar
-=======
 constexpr double Zbg = 1.; //background metallicity in units of Zsolar
->>>>>>> 44973b68
 constexpr double Z  =  0.02; // metal fraction by mass
 constexpr double Y = 1. - X - Z;
 constexpr double mean_metals_A = 16.; // mean atomic weight of metals
@@ -108,14 +104,8 @@
 	const double logMetalHeat = interpolate2d(log_nH, log_T, tables.log_nH, tables.log_Tgas, tables.metalHeat);
 
 	const double netLambda_prim = FastMath::pow10(logPrimHeat) - FastMath::pow10(logPrimCool);
-<<<<<<< HEAD
 	const double netLambda_metals = FastMath::pow10(logMetalHeat) - Zbg*FastMath::pow10(logMetalCool);
 	const double netLambda = netLambda_prim +   netLambda_metals;
-=======
-	const double netLambda_metals = FastMath::pow10(logMetalHeat) -  Zbg*FastMath::pow10(logMetalCool);
-	const double netLambda = netLambda_prim +  netLambda_metals;
-	// const double netLambda = netLambda_metals;
->>>>>>> 44973b68
 
 	// multiply by the square of H mass density (**NOT number density**)
 	double Edot = (rhoH * rhoH) * netLambda;
@@ -294,7 +284,6 @@
 			const Real Egas = state(i, j, k, HydroSystem<problem_t>::energy_index);
 
 			const Real Eint = RadSystem<problem_t>::ComputeEintFromEgas(rho, x1Mom, x2Mom, x3Mom, Egas);
-
 			const Real gamma = quokka::EOS_Traits<problem_t>::gamma;
 			ODEUserData user_data{rho, gamma, tables};
 			quokka::valarray<Real, 1> y = {Eint};			
